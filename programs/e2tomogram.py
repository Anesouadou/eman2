--- conflicted
+++ resolved
@@ -20,7 +20,6 @@
 	"""
 
 	parser = EMArgumentParser(usage=usage,version=EMANVERSION)
-<<<<<<< HEAD
 
 	parser.add_pos_argument(name="tiltseries",help="Specify the tilt series you intend to reconstruct.", default="", guitype='filebox', browser="EMTiltseriesTable(withmodal=True,multiselect=True)", filecheck=False, row=0, col=0,rowspan=1, colspan=2,nosharedb=True,mode="easy")
 
@@ -32,23 +31,30 @@
 	parser.add_argument("--tltstep", type=float,help="Step between tilts. Ignored when rawtlt is provided. Default is 2.0.", default=2.0,guitype='floatbox',row=4, col=1, rowspan=1, colspan=1)
 
 	#parser.add_argument("--loadparam", type=str,help="Load from existing param file", default="", guitype='filebox', browser="EMBrowserWidget(withmodal=True,multiselect=False)", filecheck=False, row=5, col=0, rowspan=1, colspan=2)
+	parser.add_argument("--load", action="store_true",help="load existing tilt parameters.", default=False)
 
 	parser.add_argument("--tltax", type=float,help="Angle of the tilt axis. The program will calculate one if this option is not provided", default=None,guitype='floatbox',row=6, col=0, rowspan=1, colspan=1)
 	parser.add_argument("--tltkeep", type=float,help="Fraction of tilts to keep in the reconstruction.", default=.9,guitype='floatbox',row=6, col=1, rowspan=1, colspan=1,mode="easy")
 
 	parser.add_argument("--npk", type=int,help="Number of landmarks to use. Default is 40.", default=40,guitype='intbox',row=7, col=0, rowspan=1, colspan=1)
-	parser.add_argument("--pkeep", type=float,help="Fraction of landmarks to keep in the tracking.", default=.5,guitype='floatbox',row=7, col=1, rowspan=1, colspan=1)
-
-	parser.add_argument("--bxsz", type=int,help="Box size of the particles for tracking", default=-1,guitype='intbox',row=8, col=0, rowspan=1, colspan=1)
+	parser.add_argument("--pkkeep", type=float,help="Fraction of landmarks to keep in the tracking.", default=.9,guitype='floatbox',row=7, col=1, rowspan=1, colspan=1)
+
+	parser.add_argument("--pk_mindist", type=float,help="Minimum distance between landmarks in nm.", default=-1)
+	parser.add_argument("--pk_maxval", type=float,help="Maximum Density value of landmarks (n sigma). Default is -10", default=-10.)
+
+	parser.add_argument("--clipz", type=float,help="How aggressive should it be when clipping the final tomogram output. default is 0.6, (-1 means not clipping at all)", default=0.6)
+
+	parser.add_argument("--bxsz", type=int,help="Box size of the particles for tracking", default=32,guitype='intbox',row=8, col=0, rowspan=1, colspan=1)
 	parser.add_argument("--minloss", type=float,help="Stop refinement when the loss is lower than this value.", default=1.,guitype='floatbox',row=8, col=1, rowspan=1, colspan=1)
 
 	parser.add_argument("--fidsz", type=float,help="Radius of gold fiducials in nm.", default=5.)
 	parser.add_argument("--rmgold", action="store_true",help="Remove gold fiducials.", default=False,guitype='boolbox',row=9, col=0, rowspan=1, colspan=1,mode="easy")
 	parser.add_argument("--nofiducial", action="store_true",help="Fiducial-less mode. This will change a few internal parameters to make it work.", default=False, guitype='boolbox',row=9, col=1, rowspan=1, colspan=1,mode="easy")
 
-	parser.add_argument("--niter", type=str,help="Number of iterations for bin8, bin4, bin2 images. Default if 2,1,1", default="2,1,1",guitype='strbox',row=10, col=0, rowspan=1, colspan=1,mode='easy[2,1,1]')
+	parser.add_argument("--niter", type=str,help="Number of iterations for bin8, bin4, bin2 images. Default if 2,1,1,1", default="2,1,1,1",guitype='strbox',row=10, col=0, rowspan=1, colspan=1,mode='easy[2,1,1,1]')
 
 	# parser.add_argument("--writetmp", action="store_true",help="Write intermidiate files", default=False,guitype='boolbox',row=10, col=1, rowspan=1, colspan=1,mode="easy[True]")
+	parser.add_argument("--notmp", action="store_true",help="Do not write temporary files.", default=False)
 
 	# parser.add_argument("--shrink", type=float,help="Mean-shrink tilt images by this integer value. We suggest using a value that converts image dimensions to approximately 1024x1024. The default is 4.", default=4, guitype='floatbox', row=6, col=0, rowspan=1, colspan=1, mode="easy[4]")
 	parser.add_argument("--reconmode", type=str,help="Reconstruction mode. Choose from nearest_neighbor, gauss_2, gauss_3, and gauss_5.", default="gauss_2", choices=["gauss_2","gauss_3","gauss_5"], choicelist='["gauss_2","gauss_3","gauss_5"]', guitype='combobox', row=11, col=1, rowspan=1, colspan=1)
@@ -59,32 +65,31 @@
 
 	parser.add_argument("--savenorm", action="store_true",help="Save normalization volume from reconstruction.", default=False, guitype='boolbox',row=18, col=0, rowspan=1, colspan=1,mode="easy")
 
+	parser.add_argument("--badzero", action="store_true",help="In case the 0 degree tilt is bad for some reason...", default=False)
 
 	parser.add_argument("--verbose","-v", type=int,help="Verbose", default=0, mode="easy[3]", guitype="intbox", row=12,col=1, rowspan=1, colspan=1)
 
 	parser.add_argument("--ppid", type=int, help="Set the PID of the parent process, used for cross platform PPID",default=-2)
 
-=======
-	parser.add_argument("--rawtlt", type=str,help="Text file contains raw tilt angles", default=None)
-	parser.add_argument("--tiltstep", type=float,help="Alternative to --rawtlt, if stack contains sequential tilts with fixed angle", default=2.0)
-	parser.add_argument("--tltax", type=float,help="Angle of the tilt axis. The program will calculate one if this option is not provided", default=None)
-	parser.add_argument("--tltkeep", type=float,help="Fraction of tilts to keep in the reconstruction.", default=.9)
-	parser.add_argument("--npk", type=int,help="Number of landmarks to use.", default=40)
-	parser.add_argument("--pk_mindist", type=float,help="Minimum distance between landmarks in nm.", default=-1)
-	parser.add_argument("--pk_maxval", type=float,help="Maximum Density value of landmarks (n sigma). Default is -10", default=-10.)
-	parser.add_argument("--pkkeep", type=float,help="Fraction of landmarks to keep for tracking.", default=.9)
-	parser.add_argument("--bxsz", type=int,help="Box size of the particles for tracking", default=32)
-	parser.add_argument("--tmppath", type=str,help="Temporary path", default=None)
-	parser.add_argument("--notmp", action="store_true",help="Do not write temporary files.", default=False)
-	parser.add_argument("--badzero", action="store_true",help="In case the 0 degree tilt is bad for some reason...", default=False)
-	parser.add_argument("--load", action="store_true",help="load existing tilt parameters.", default=False)
-	parser.add_argument("--clipz", type=float,help="How aggressive should it be when clipping the final tomogram output. default is 0.6, (-1 means not clipping at all)", default=0.6)
-
-	parser.add_argument("--threads", type=int,help="Number of threads", default=12)
-	parser.add_argument("--niter", type=str,help="Number of iterations for bin8, bin4, bin2 images. Default if 2,1,1,1", default="2,1,1,1")
-	parser.add_argument("--verbose", type=int,help="Verbose", default=0)
-	
->>>>>>> ee46404e
+	#parser.add_argument("--rawtlt", type=str,help="Text file contains raw tilt angles", default=None)
+	#parser.add_argument("--tiltstep", type=float,help="Alternative to --rawtlt, if stack contains sequential tilts with fixed angle", default=2.0)
+	#parser.add_argument("--tltax", type=float,help="Angle of the tilt axis. The program will calculate one if this option is not provided", default=None)
+	#parser.add_argument("--tltkeep", type=float,help="Fraction of tilts to keep in the reconstruction.", default=.9)
+	#parser.add_argument("--npk", type=int,help="Number of landmarks to use.", default=40)
+	#parser.add_argument("--pk_mindist", type=float,help="Minimum distance between landmarks in nm.", default=-1)
+	#parser.add_argument("--pk_maxval", type=float,help="Maximum Density value of landmarks (n sigma). Default is -10", default=-10.)
+	#parser.add_argument("--pkkeep", type=float,help="Fraction of landmarks to keep for tracking.", default=.9)
+	#parser.add_argument("--bxsz", type=int,help="Box size of the particles for tracking", default=32)
+	#parser.add_argument("--tmppath", type=str,help="Temporary path", default=None)
+	#parser.add_argument("--notmp", action="store_true",help="Do not write temporary files.", default=False)
+	#parser.add_argument("--badzero", action="store_true",help="In case the 0 degree tilt is bad for some reason...", default=False)
+	#parser.add_argument("--load", action="store_true",help="load existing tilt parameters.", default=False)
+	#parser.add_argument("--clipz", type=float,help="How aggressive should it be when clipping the final tomogram output. default is 0.6, (-1 means not clipping at all)", default=0.6)
+
+	#parser.add_argument("--threads", type=int,help="Number of threads", default=12)
+	#parser.add_argument("--niter", type=str,help="Number of iterations for bin8, bin4, bin2 images. Default if 2,1,1,1", default="2,1,1,1")
+	#parser.add_argument("--verbose", type=int,help="Verbose", default=0)
+
 	(options, args) = parser.parse_args()
 
 	logid=E2init(sys.argv)
@@ -107,44 +112,6 @@
 	bname=base_name(inputname)
 
 	options.basename=bname
-<<<<<<< HEAD
-
-	#### make a folder to write tmp files
-	if options.tmppath:
-		path=options.tmppath
-	else:
-		for i in range(100):
-			try:
-				path="tomorecon_{:02d}/".format(i)
-				os.mkdir(path)
-				options.tmppath=path
-				break
-			except:
-				continue
-		else:
-			print("Too many tomorecon folders in the project, or something odd happened....Exit.")
-			exit()
-
-	print("Temporary files will be written in {}".format(options.tmppath))
-
-	e=EMData(inputname, 0, True)
-	inppath=options.tmppath+"tltseries_input.hdf"
-	cmd="e2proc2d.py {} {} --inplace ".format(inputname, inppath)
-	binfac=max(1, int(np.round(e["nx"]/2048.)))
-	cmd+=" --process threshold.clampminmax.nsigma:nsigma=10"
-	if binfac>1:
-		cmd+=" --meanshrink {}".format(binfac)
-	options.binfac=binfac
-
-	if e["nz"]>1:
-		cmd+=" --threed2twod"
-
-	run(cmd)
-
-	## now prepare tilt series
-	imgs_full=EMData.read_images(inppath)
-
-=======
 	options.writetmp=not options.notmp
 	
 	if options.writetmp:
@@ -187,7 +154,7 @@
 	
 	## now prepare tilt series 
 	imgs_full=imgs#EMData.read_images(inppath)
->>>>>>> ee46404e
+
 	if binfac==1:
 		imgs_2k=imgs_full
 	else:
@@ -204,39 +171,37 @@
 		imgs_500.append(m)
 
 	options.apix_init=float(imgs_2k[0]["apix_x"])
-<<<<<<< HEAD
-
-	if options.rawtlt == "":
-		jsd = js_open_dict(info_name(inputname))
-		try:
-			tlts = np.asarray(jsd["tilt_angles"])
-		except:
-			print(""""ERROR: Could not locate tilt angles. Either import using raw data 
-			import tools or specify a rawtlt file containing one tilt angle per line
-			(corresponding to the tilt series to be reconstructed).""")
-			sys.exit(1)
-	else:
-		tlts=np.loadtxt(options.rawtlt)
-	np.savetxt(options.tmppath+"rawtilt.txt", tlts)
-	zeroid=options.zeroid=np.argmin(abs(tlts))
-
-
-	#### here we always assume the center tilt is at 0 degree
-	tlts-=tlts[options.zeroid]
-
-	#### course alignment
-	img_tali, pretrans=calc_global_trans(imgs_500, options)
-	for i,m in enumerate(img_tali):
-		m.write_image(options.tmppath+"tltseries_transali.hdf", i)
-
-	#### initial tilt axis
-	tltax=calc_tltax_rot(img_tali, options)
-	print("tilt axis:  {:.2f}".format(tltax))
-	options.tltax=tltax
-
-	pretrans*=4
-=======
->>>>>>> ee46404e
+
+	# if options.rawtlt == "":
+	# 	jsd = js_open_dict(info_name(inputname))
+	# 	try:
+	# 		tlts = np.asarray(jsd["tilt_angles"])
+	# 	except:
+	# 		print(""""ERROR: Could not locate tilt angles. Either import using raw data
+	# 		import tools or specify a rawtlt file containing one tilt angle per line
+	# 		(corresponding to the tilt series to be reconstructed).""")
+	# 		sys.exit(1)
+	# else:
+	# 	tlts=np.loadtxt(options.rawtlt)
+	# np.savetxt(options.tmppath+"rawtilt.txt", tlts)
+	# zeroid=options.zeroid=np.argmin(abs(tlts))
+	#
+	#
+	# #### here we always assume the center tilt is at 0 degree
+	# tlts-=tlts[options.zeroid]
+	#
+	# #### course alignment
+	# img_tali, pretrans=calc_global_trans(imgs_500, options)
+	# for i,m in enumerate(img_tali):
+	# 	m.write_image(options.tmppath+"tltseries_transali.hdf", i)
+	#
+	# #### initial tilt axis
+	# tltax=calc_tltax_rot(img_tali, options)
+	# print("tilt axis:  {:.2f}".format(tltax))
+	# options.tltax=tltax
+	#
+	# pretrans*=4
+
 	num=options.num=len(imgs_500)
 	
 	if options.pk_mindist<0:
@@ -306,28 +271,25 @@
 	allparams=np.hstack([ttparams.flatten(), pks.flatten()])
 
 	#### some fixed parameters..
-<<<<<<< HEAD
-	options.fid_mindist=16
-	options.fid_maxval=-10
-	options.bxsz=32
-
-
-
-	#### image scale, m3diter, fidkeep
-	#### refinement sequence []:global tilt axis, 0:tx, 1:ty, 2:tilt axis, 3: tilt, 4: off axis tilt
-	scaleiter=[(imgs_500, itnum[0], .6, [[0,1], [], [0,1],[], [0,1]]),
-			   (imgs_1k, itnum[1], .7, [[0,1],[], [0,1],[3],[4],[2],[0,1]]),
-			   (imgs_2k, itnum[2], .8, [[0,1],[], [0,1],[3],[4],[2],[0,1]])]
-
-	loss0=[]
-	js=js_open_dict(path+"0_tomorecon_params.json")
-	js.update(vars(options))
-	js.close()
-=======
+	# options.fid_mindist=16
+	# options.fid_maxval=-10
+	# options.bxsz=32
+	#
+	#
+	#
+	# #### image scale, m3diter, fidkeep
+	# #### refinement sequence []:global tilt axis, 0:tx, 1:ty, 2:tilt axis, 3: tilt, 4: off axis tilt
+	# scaleiter=[(imgs_500, itnum[0], .6, [[0,1], [], [0,1],[], [0,1]]),
+	# 		   (imgs_1k, itnum[1], .7, [[0,1],[], [0,1],[3],[4],[2],[0,1]]),
+	# 		   (imgs_2k, itnum[2], .8, [[0,1],[], [0,1],[3],[4],[2],[0,1]])]
+	#
+	# loss0=[]
+	# js=js_open_dict(path+"0_tomorecon_params.json")
+	# js.update(vars(options))
+	# js.close()
 	#options.bxsz=32
 	
-	
-	
+
 	#### image scale, m3diter, fidkeep
 	#### refinement sequence []:global tilt axis, 0:tx, 1:ty, 2:tilt axis, 3: tilt, 4: off axis tilt
 	scaleiter=[(imgs_500, itnum[0], options.pkkeep*.8, [[0,1], [], [0,1],[], [0,1]]),
@@ -337,7 +299,6 @@
 	
 	loss0=[]
 
->>>>>>> ee46404e
 	yrot=0
 	for niter, siter in enumerate(scaleiter):
 		imgs_, n_m3d, options.fidkeep, rfseq = siter
@@ -364,38 +325,14 @@
 		for m3diter in range(n_m3d):
 
 			#### make tomogram, always use 500x500
-<<<<<<< HEAD
-			threed=make_tomogram(imgs_500, ttparams, options, premask=True, errtlt=loss0)
-
-			if niter==0:
-=======
-			
-			
+
 			if niter==0:
 				threed=make_tomogram(imgs_500, ttparams, options, premask=False, errtlt=loss0)
->>>>>>> ee46404e
 				rot=fix_rotation(threed)
 				yrot+=rot
 				ttparams[:,3]+=rot
 				zeroid=options.zeroid=np.argmin(abs(ttparams[:,3]))
 				ttparams[:,3]-=ttparams[options.zeroid,3]
-<<<<<<< HEAD
-
-			threed=make_tomogram(imgs_500, ttparams, options, premask=True, outname=path+"tomo_{:02d}.hdf".format(niter), errtlt=loss0)
-
-			pks=find_landmark(threed, options)
-			allparams=np.hstack([ttparams.flatten(), pks.flatten()])
-
-			allparams=make_samples(imgs_, allparams, options, refinepos=True);
-			allparams=make_samples(imgs_, allparams, options, refinepos=True);
-			#if m3diter==0:
-			if niter==0 and m3diter==0:
-				make_samples(imgs_, allparams, options, outname=path+"samples_init.hdf", refinepos=True);
-			#make_samples(imgs_, allparams, options, outname=path+"samples_{:02d}_{:02d}_init.hdf".format(niter, m3diter), refinepos=True);
-
-			#ptclpos=ali_ptcls(imgs_, allparams, options,path+"ptclali_{:02d}.hdf".format(niter), True)
-			#rfseq=[[0,1],[],[0,1]]
-=======
 			
 			threed=make_tomogram(imgs_500, ttparams, options, premask=False, outname=name_tomo, errtlt=loss0)
 
@@ -407,7 +344,6 @@
 			#if m3diter==0:
 			if niter==0 and m3diter==0 and options.writetmp:
 				make_samples(imgs_, allparams, options, outname=path+"samples_init.hdf", refinepos=True);
->>>>>>> ee46404e
 
 			for idx in rfseq:
 				allparams=refine_one_iter(imgs_, allparams, options, idx)
@@ -416,11 +352,7 @@
 
 		make_samples(imgs_, allparams, options, outname=name_sample, refinepos=False);
 		ttparams, pks=get_params(allparams, options)
-<<<<<<< HEAD
-		make_ali(imgs_2k, ttparams, options, outname="ali_{:02d}.hdf".format(niter))
-=======
 		make_ali(imgs_2k, ttparams, options, outname=name_ali)
->>>>>>> ee46404e
 
 		ptclpos=ali_ptcls(imgs_, allparams, options, outname=name_ptclali, doali=True)
 		loss0=np.zeros(num)
@@ -430,20 +362,6 @@
 
 		print("Iteration {} finished. Final average loss {:.2f} nm".format(
 			niter, np.mean(loss0)))
-<<<<<<< HEAD
-
-		#### always save parameters at the full scale (4k)
-		tpm[:,:2]*=options.binfac
-		tpm=np.hstack([np.arange(len(tpm))[:,None], tpm])
-		np.savetxt(path+"landmarks_{:02d}.txt".format(niter), pks*options.binfac, fmt="%.1f")
-		np.savetxt(path+"tltparams_{:02d}.txt".format(niter), tpm, fmt="%.2f")
-		np.savetxt(path+"loss_{:02d}.txt".format(niter), np.vstack([np.arange(len(loss0)), loss0]).T, fmt="%.2f")
-
-
-	threed=make_tomogram(imgs_1k, ttparams, options, premask=False, outname=path+"tomo_final.hdf", clipz=True, errtlt=loss0)
-	make_ali(imgs_full, ttparams, options)
-
-=======
 	
 		#### always save parameters at the full scale (4k)
 		tpm[:,:2]*=options.binfac
@@ -452,8 +370,7 @@
 			np.savetxt(path+"landmarks_{:02d}.txt".format(niter), pks*options.binfac, fmt="%.1f")
 			np.savetxt(path+"tltparams_{:02d}.txt".format(niter), tpm, fmt="%.3f")
 			np.savetxt(path+"loss_{:02d}.txt".format(niter), np.vstack([np.arange(len(loss0)), loss0]).T, fmt="%.2f")
-		
-	
+
 	threed=make_tomogram(imgs_1k, ttparams, options, premask=False, outname=None, errtlt=loss0)
 	if options.writetmp:
 		make_ali(imgs_full, ttparams, options, outname=path+"tiltseries_ali.hdf")
@@ -462,19 +379,13 @@
 		js=js_open_dict(path+"0_tomorecon_params.json")
 		js.update(vars(options))
 		js.close()
-		
-		
->>>>>>> ee46404e
+
 	try: os.mkdir("tomograms")
 	except: pass
 	sfx=""
 	if options.binfac>1:
 		sfx+="__bin{:d}".format(int(options.binfac*2))
-<<<<<<< HEAD
-
-=======
-	
->>>>>>> ee46404e
+
 	threed["ytilt"]=yrot
 	tomoname=os.path.join("tomograms", options.basename+sfx+".hdf")
 	threed.write_image(tomoname)
@@ -486,21 +397,10 @@
 	js["tlt_file"]=options.inputname
 	js["ali_loss"]=loss0.tolist()
 	js.close()
-<<<<<<< HEAD
-
-	js=js_open_dict(path+"0_tomorecon_params.json")
-	js.update(vars(options))
-	js.close()
-
+	
 	dtime=time.time()-time0
 	print("Finished. Total time: {:.1f}s".format(dtime))
 
-=======
-	
-	dtime=time.time()-time0
-	print("Finished. Total time: {:.1f}s".format(dtime))
-	
->>>>>>> ee46404e
 	E2end(logid)
 
 #### rotate tomogram
@@ -628,13 +528,7 @@
 	return tltax
 
 #### reconstruct tomogram...
-<<<<<<< HEAD
-def make_tomogram(imgs, tltpm, options, outname=None, premask=True, padr=1.2, clipz=False, errtlt=[]):
-
-=======
 def make_tomogram(imgs, tltpm, options, outname=None, premask=False, padr=1.2,  errtlt=[]):
-	
->>>>>>> ee46404e
 	num=len(imgs)
 	scale=imgs[0]["apix_x"]/options.apix_init
 	print("Making bin{:d} tomogram...".format(int(options.binfac*np.round(scale))))
@@ -657,14 +551,10 @@
 	if options.verbose:
 		print("\t Image size: {:d} x {:d}".format(nx, ny))
 		print("\tPadded volume to: {:d} x {:d} x {:d}".format(pad, pad, zthick))
-<<<<<<< HEAD
 	if options.savenorm:
 		recon=Reconstructors.get("fourier", {"sym":'c1',"size":[pad,pad,zthick], "mode":"gauss_2","savenorm":options.tmppath+"/normvol.hdf"})
 	else:
 		recon=Reconstructors.get("fourier", {"sym":'c1',"size":[pad,pad,zthick], "mode":"gauss_2"})
-=======
-	recon=Reconstructors.get("fourier", {"sym":'c1',"size":[pad,pad,zthick], "mode":"gauss_2"})
->>>>>>> ee46404e
 	#recon=Reconstructors.get("fourier_iter", {"size":[pad,pad,zthick]})
 	recon.setup()
 	jobs=[]
@@ -701,15 +591,10 @@
 
 	threed=recon.finish(True)
 	threed.process_inplace("normalize")
-<<<<<<< HEAD
-
-	if clipz:
-=======
+
 	threed.process_inplace("filter.lowpass.gauss",{"cutoff_abs":.4})
 	
 	if options.clipz>0:
-		
->>>>>>> ee46404e
 		p0=np.min(threed.numpy(), axis=1)
 		z0=np.min(p0, axis=1)
 		zp=np.where(z0<np.mean(z0))[0]
@@ -741,29 +626,6 @@
 
 #### reconstruction function for the subprocesses
 def reconstruct(nid, img, recon, pad, xform, premask, exclude, options):
-<<<<<<< HEAD
-
-	maxsz=max(img["nx"], img["ny"])
-	p2=img.get_clip(Region(img["nx"]/2-pad/2,img["ny"]/2-pad/2, pad, pad))
-	rr=xform.get_params("xyz")
-	if premask:
-		p2.process_inplace("mask.soft",{"outer_radius":maxsz/2-1, "width":16, "dx":rr["tx"], "dy":rr["ty"]})
-	#p2.write_image(options.tmppath+"tmpimg.hdf",nid)
-	if not exclude:
-
-		p3=recon.preprocess_slice(p2, xform)
-		recon.insert_slice(p3,xform,1)
-
-
-def make_ali(imgs, tpm, options, outname="tltseries_ali.hdf"):
-
-	scale=imgs[0]["apix_x"]/options.apix_init
-	ttparams=tpm.copy()
-	ttparams[:,:2]/=scale
-
-	fname=options.tmppath+outname
-	try:os.remove(fname)
-=======
 	m=img.copy()
 	m.process_inplace("filter.ramp")
 	m.process_inplace("normalize")
@@ -798,7 +660,6 @@
 	ttparams[:,:2]/=scale
 	
 	try:os.remove(outname)
->>>>>>> ee46404e
 	except:pass
 	pad=imgs[0]["nx"]*1.
 	mskrd=min(imgs[0]["nx"],imgs[0]["ny"])/2
@@ -807,22 +668,13 @@
 
 		pxf=get_xf_pos(ttparams[nid], [0,0,0])
 		m=im.process("normalize")
-<<<<<<< HEAD
-
-=======
-		
->>>>>>> ee46404e
 		p2=m.get_clip(Region(m["nx"]/2-pad/2,m["ny"]/2-pad/2, pad, pad), fill=0)
 		po=p2.copy()
 		po.translate(-pxf[0], -pxf[1], 0)
 		po.rotate(-tpm[2],0,0)
 		xform=Transform({"type":"xyz","ytilt":tpm[3],"xtilt":tpm[4]})
 		po["xform.projection"]=xform
-<<<<<<< HEAD
-		po.write_image(fname, nid)
-=======
 		po.write_image(outname, nid)
->>>>>>> ee46404e
 
 def find_landmark(threed, options):
 	print("Searching for landmarks...")
@@ -833,13 +685,8 @@
 	asrt= np.argsort(mapnp.flatten())
 
 	pts=[]
-<<<<<<< HEAD
-	dthr=options.fid_mindist
-	vthr=options.fid_maxval
-=======
 	dthr=options.pk_mindist
 	vthr=options.pk_maxval
->>>>>>> ee46404e
 	for i in range(len(asrt)):
 		aid=asrt[i]
 		pt=np.unravel_index(aid, mapnp.shape)
@@ -855,7 +702,6 @@
 		#print(mapnp[pt])
 		if len(pts)>=options.npk*1.2:
 			break
-
 
 	if len(pts)<options.npk:
 		print("Found only {} landmarks".format(len(pts)))
@@ -892,14 +738,9 @@
 		nrange=np.argsort(errtlt)[:int(num*options.tltkeep)]
 	bx=options.bxsz/2
 	if not lowres:
-<<<<<<< HEAD
-		bx=int(bx*1.5)
-
-=======
 		bx=int(bx*1.5/(scale))
 		#print("scale{}, box size {}".format(scale, bx*2))
-		
->>>>>>> ee46404e
+
 	for pid in range(npk):
 		pad=good_size(bx*4)
 		recon=Reconstructors.get("fourier", {"sym":'c1',"size":[pad,pad,pad]})
@@ -1017,11 +858,7 @@
 	apix=imgs[0]["apix_x"]
 	lowres=(scale>1.5)
 	if not lowres:
-<<<<<<< HEAD
-		bx=int(bx*1.5)
-=======
 		bx=int(bx*1.5/(scale))
->>>>>>> ee46404e
 
 	ptclpos=[]
 	for pid in prange:
@@ -1052,22 +889,14 @@
 
 				tx=get_center(e, lowres)
 				trans[nid]=tlast+np.array([tx[0], tx[1]])
-<<<<<<< HEAD
-
-				if nid!=zeroid:
-
-					if outname:
-						e=imgs[nid].get_clip(Region(pxf[0]-bx-tx[0],pxf[1]-bx-tx[1], bx*2, bx*2)).process("normalize")
-=======
 				
 				if nid!=zeroid:
-					
+
 					if outname:
 						xf=Transform({"type":"2d","tx":pxf[0]-tx[0],"ty":pxf[1]-tx[1]})
 						e=imgs[nid].get_rotated_clip(xf,(bx*2,bx*2,1)).process("normalize")
 						e["apix_x"]=e["apix_y"]=e["apix_z"]=imgs[0]["apix_x"]
 						#e=imgs[nid].get_clip(Region(pxf[0]-bx-tx[0],pxf[1]-bx-tx[1], bx*2, bx*2)).process("normalize")
->>>>>>> ee46404e
 
 			if outname:
 				e["score"]=trans[nid].tolist()
