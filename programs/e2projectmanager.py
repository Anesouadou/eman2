--- conflicted
+++ resolved
@@ -215,15 +215,9 @@
 
 	def _onModeChange(self, idx):
 		self.tree_stacked_widget.setCurrentIndex(idx)
-<<<<<<< HEAD
 		if idx == 1 or idx == 2: self.pm_icon = get_image_directory() + "tomoseg.png"
 		else: self.pm_icon = get_image_directory() + "EMAN2Icon.png"
-=======
-		if idx == 1: self.pm_icon = get_image_directory() + "tomoseg.png"
-		elif idx == 0: self.pm_icon = get_image_directory() + "EMAN2Icon.png"
-		else: self.pm_icon = get_image_directory() + "subtomo.png"
->>>>>>> 1b372312
-
+		
 		self.pm_projects_db["project_icon"] = self.pm_icon
 
 		self.updateProject()
