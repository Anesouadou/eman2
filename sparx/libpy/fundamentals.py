#
from __future__ import print_function
# Author: Pawel A.Penczek, 09/09/2006 (Pawel.A.Penczek@uth.tmc.edu)
# Copyright (c) 2000-2006 The University of Texas - Houston Medical School
#
# This software is issued under a joint BSD/GNU license. You may use the
# source code in this file under either license. However, note that the
# complete EMAN2 and SPARX software packages have some GPL dependencies,
# so you are responsible for compliance with the licenses of these packages
# if you opt to use BSD licensing. The warranty disclaimer below holds
# in either instance.
#
# This complete copyright notice must be included in any revised version of the
# source code. Additional authorship citations may be added, but existing
# author citations must be preserved.
#
# This program is free software; you can redistribute it and/or modify
# it under the terms of the GNU General Public License as published by
# the Free Software Foundation; either version 2 of the License, or
# (at your option) any later version.
#
# This program is distributed in the hope that it will be useful,
# but WITHOUT ANY WARRANTY; without even the implied warranty of
# MERCHANTABILITY or FITNESS FOR A PARTICULAR PURPOSE. See the
# GNU General Public License for more details.
#
# You should have received a copy of the GNU General Public License
# along with this program; if not, write to the Free Software
# Foundation, Inc., 59 Temple Place, Suite 330, Boston, MA  02111-1307 USA
#

from builtins import range
from builtins import object
from global_def import *

def absi(e):
	if e.is_complex():
		e.set_attr_dict({"is_complex_ri":1})
	return e.absi()

# Autocorrelation functions
def acf(e, center=True):
	"""
		Name
			acf - calculate the circulant autocorrelation function of an image
		Input
			e: input image, can be either real or Fourier
			center: if set to True (default), the origin of the result is at the center; if set to False, the origin is at (0,0).
		Output
			circulant autocorrelation function of the input image. Real.
	"""
	from EMAN2 import autocorrelation, fp_flag
	return autocorrelation(e, fp_flag.CIRCULANT, center)

def acfn(e, center=True):
	"""
		Name
			acfn - calculate the normalized circulant autocorrelation function of an image
		Input
			e: input image (real)
			center: if set to True (default), the origin of the result is at the center; if set to False, the origin is at (0,0).
		Output
			normalized circulant autocorrelation function of an input image. Real.
	"""
	from EMAN2 import autocorrelation, fp_flag
	return autocorrelation(e, fp_flag.CIRCULANT_NORMALIZED, center)

def acfp(e, center=True):
	from EMAN2 import autocorrelation, fp_flag
	return autocorrelation(e, fp_flag.PADDED, center)

def acfnp(e, center=True):
	"""
		Name
			acfnp - calculate the normalized autocorrelation function of an image
		Input
			e: input image (real)
			center: if set to True (default), the origin of the result is at the center; if set to False, the origin is at (0,0).
		Output
			normalized autocorrelation function of the input image. Real. 
	"""
	from EMAN2 import autocorrelation, fp_flag
	return autocorrelation(e, fp_flag.PADDED_NORMALIZED, center)

def acfpl(e, center=True):
	"""
		Name
			acfpl - calculate the normalized autocorrelation function of an image
		Input
			e: input image (real)
			center: if set to True (default), the origin of the result is at the center; if set to False, the origin is at (0,0).
		Output
			normalized autocorrelation function of the input image. Real. 
			
	"""
	from EMAN2 import autocorrelation, fp_flag
	return autocorrelation(e, fp_flag.PADDED_LAG, center)

def acfnpl(e, center=True):
	"""
		Name
			acfnpl - calculate the normalized autocorrelation function of an image
		Input
			e: input image (real)
			center: if set to True (default), the origin of the result is at the center; if set to False, the origin is at (0,0).
		Output
			autocorrelation function of the input image. Real. 
	"""
	from EMAN2 import autocorrelation, fp_flag
	return autocorrelation(e, fp_flag.PADDED_NORMALIZED_LAG, center)

def __buildweights(m, kb):
	weights = EMData()
	weights.set_size(m,m,1)
	for iy in range(m):
		wy = kb.sinhwin(iy-m//2)
		for ix in range(m):
			wx = kb.sinhwin(ix-m//2)
			weights.set_value_at(ix,iy,wx*wy)
	return weights

# shortcuts to Fourier product functions
# Correlation functions
def ccf(e, f, center=True):
	"""
	Return the circulant cross-correlation function of images e and f.
	Input images may be real or complex.  Output image is real.
	1-D, 2-D, or 3-D images supported.
	"""
	from EMAN2 import correlation, fp_flag
	return correlation(e,f,fp_flag.CIRCULANT, center)

def ccfn(e, f, center=True):
	"""
		Name
			ccfn - calculate the normalized circulant cross-correlation function between two images.
		Input
			e: input image (real)
			ref: second input image (real) (in the alignment problems, it should be the reference image).
			center: if set to True (default), the origin of the result is at the center
		Output
			normalized circulant cross-correlation function between image and ref. Real.
	"""
	from EMAN2 import correlation, fp_flag
	return correlation(e,f,fp_flag.CIRCULANT_NORMALIZED, center)

def ccfp(e, f, center=True):
	"""
		Name
			ccfp - calculate the cross-correlation function between two images
		Input
			e: input image (real)
			ref: second input image (real)
			center: if set to True (default), the origin of the result is at the center
		Output
			cross-correlation function between image and ref. Real.
	"""
	from EMAN2 import correlation, fp_flag
	return correlation(e,f,fp_flag.PADDED, center)

def ccfnp(e, f, center=True):
	"""
		Name
			ccfnp - calculate the normalized cross-correlation function between two images.
		Input
			e: input image (real)
			ref: second input image (real).
			center: if set to True (default), the origin of the result is at the center
		Output
			normalized cross-correlation function between image and ref. Real.
	"""
	from EMAN2 import correlation, fp_flag
	return correlation(e,f,fp_flag.PADDED_NORMALIZED, center)

def ccfpl(e, f, center=True):
	"""
		Name
			ccfpl - calculate the cross-correlation function between two images	
		Input
			e: input image (real)
			ref: second input image (real) 
			center: if set to True (default), the origin of the result is at the center
		Output
			cross-correlation function between image and ref. Real. 
	"""
	from EMAN2 import correlation, fp_flag
	return correlation(e,f, fp_flag.PADDED_LAG, center)

def ccfnpl(e, f, center=True):
	"""
		Name
			ccfnpl - calculate the normalized cross-correlation function between two images
		Input
			e: input image (real)
			ref: second input image (real) 
			center: if set to True (default), the origin of the result is at the center
	"""
	from EMAN2 import correlation, fp_flag
	return correlation(e,f,fp_flag.PADDED_NORMALIZED_LAG, center)
    
# Convolution functions
def cnv(e, f, center=True):
	"""
		Name
			cnv - calculate the circulant convolution function between two images
		Input
			e: input image, can be either real or Fourier
			ref: second input image, can be either real or Fourier.
			center: if set to True (default), the origin of the result is at the center
		Output
			circulant convolution function between image and ref. Real.
	"""
	from EMAN2 import convolution, fp_flag
	return convolution(e,f,fp_flag.CIRCULANT, center)

def cnvn(e, f, center=True):
	"""
		Name
			cnvn - calculate the normalized circulant convolution function between two images
		Input
			e: input image (real)
			ref: second input image (real).
			center: if set to True (default), the origin of the result is at the center	
		Output
			normalized circulant convolution function between image and ref. Real. 
	"""
	from EMAN2 import convolution, fp_flag
	return convolution(e,f,fp_flag.CIRCULANT_NORMALIZED, center)

def cnvp(e, f, center=True):
	"""
		Name
			cnvp - calculate the convolution function between two images 
		Input
			e: input image (real)
			ref: second input image (real).
			center: if set to True (default), the origin of the result is at the center			
		Output
			convolution function between image and ref. Real.
	"""
	from EMAN2 import convolution, fp_flag
	return convolution(e,f,fp_flag.PADDED, center)

def cnvnp(e, f, center=True):
	"""
		Name
			cnvnp - calculate the normalized convolution function between two images
		Input
			e: input image (real)
			ref: second input image (real) 
			center: if set to True (default), the origin of the result is at the center
		Output
			normalized convolution function between image and ref. Real. 
	"""
	from EMAN2 import convolution, fp_flag
	return convolution(e,f,fp_flag.PADDED_NORMALIZED, center)

def cnvpl(e, f, center=True):
	"""
		Name
			cnvpl - calculate the convolution function between two images
		Input
			e: input image (real)
			ref: second input image (real) 
			center: if set to True (default), the origin of the result is at the center
		Output
			convolution function between image and ref. Real. 
	"""
	from EMAN2 import convolution, fp_flag
	return convolution(e,f,fp_flag.PADDED_LAG, center)

def cnvnpl(e, f, center=True):
	"""
		Name
			cnvnpl - calculate the normalized convolution function between two images
		Input
			e: input image (real)
			ref:second input image (real) 
			center: if set to True (default), the origin of the result is at the center
		Output
			convolution function between image and ref. Real.
	"""
	from EMAN2 import convolution, fp_flag
	return convolution(e,f,fp_flag.PADDED_NORMALIZED_LAG, center)
    
    
# Selfcorrelation functions
def scf(e, center=True):
	"""
		Name
			scf - calculate the circulant self-correlation function of an image
		Input
			e: input image, can be either real or Fourier
			center: if set to True (default), the origin of the result is at the center
		Output
			circulant self-correlation function of the input image. Real.
	"""
	from EMAN2 import self_correlation, fp_flag
	return self_correlation(e, fp_flag.CIRCULANT, center)

def scfn(e, center=True):
	"""
		Name
			scfn - calculate the normalized circulant self-correlation function
		Input
			e: input image, can be either real or Fourier
			center: if set to True (default), the origin of the result is at the center
		Output
			normalized circulant self-correlation function of an input image. Real.
	"""
	from EMAN2 import self_correlation, fp_flag
	return self_correlation(e, fp_flag.CIRCULANT_NORMALIZED, center)

def scfp(e, center=True):
	"""
		Name
			scfp - calculate the self-correlation function of an image
		Input
			e: input image (real)
			center: if set to True (default), the origin of the result is at the center
		Output
			self-correlation function of the input image. Real. 
	"""
	from EMAN2 import self_correlation, fp_flag
	return self_correlation(e, fp_flag.PADDED, center)

def scfnp(e, center=True):
	"""
		Name
			scfnp - calculate the normalized self-correlation function of an image
		Input
			e: input image (real)
			center: if set to True (default), the origin of the result is at the center
		Output
			normalized self-correlation function of the input image. Real.
	"""
	from EMAN2 import self_correlation, fp_flag
	return self_correlation(e, fp_flag.PADDED_NORMALIZED, center)

def scfpl(e, center=True):
	"""
		Name
			scfpl - calculate the self-correlation function of an image
		Input
			e: input image (real)
			center: if set to True (default), the origin of the result is at the center
		Output
			self-correlation function of the input image. Real.
	"""
	from EMAN2 import self_correlation, fp_flag
	return self_correlation(e, fp_flag.PADDED_LAG, center)

def scfnpl(e, center=True):
	"""
		Name
			scfnpl - calculate the normalized self-correlation function of an image
		Input
			e: input image (real)
			center: if set to True (default), the origin of the result is at the center
		Output
			self-correlation function of the input image. Real.
	"""
	from EMAN2 import self_correlation, fp_flag
	return self_correlation(e, fp_flag.PADDED_NORMALIZED_LAG, center)
 
def cyclic_shift(img, dx=0, dy=0, dz=0):
	"""
		Name
			cyclic_shift - cyclically shift an image by an integer number of pixels
		Input
			image: input image
			ix: (optional) integer number of pixels by which the image has to be shifted in the x direction, can be negative
			iy: (optional) integer number of pixels by which the image has to be shifted in the y direction, can be negative
			iz: (optional) integer number of pixels by which the image has to be shifted in the z direction, can be negative
		Output
			output image
	"""
	e = img.copy()
	Util.cyclicshift(e,{"dx":dx,"dy":dy,"dz":dz})
	return e

def mirror(img, axis = 'x'):
	"""Mirror of an image about by changing the sign of the specified axis
	"""
	e = img.copy()
	e.process_inplace("xform.mirror", {"axis":axis})
	return e 

# FFT functions
def fft_(e, npad=1):
	"""Out-of-place fft / ift
		No padding performed, and fft-extension along x removed after ift. Zhong added in July,5,06
	"""
	if (e.is_complex()):
		return e.do_ift()
	else:
		if npad > 1:
			f = e.norm_pad(False, npad)
			f.do_fft_inplace()
			return f
		else:
			f = e.norm_pad(False, 1)
			f.do_fft_inplace()
			return f

def fft(e, npad=1):
	"""Out-of-place fft / ift
	   No padding performed, and fft-extension along x removed after ift.
	"""
	if (e.is_complex()):
		return  e.do_ift()
	else:
		# forward fft
		if npad > 1:
			f = e.norm_pad(False, npad)
			f.do_fft_inplace()
			return f
		else:
			return e.do_fft()

def fftip(e):
	"""In-place fft / ift
	   No padding performed, and fft-extension along x NOT removed after ift.
	"""
	if (e.is_complex()):
		# inverse fft
		e.do_ift_inplace()
		#e.postift_depad_corner_inplace()
	else:
		# forward fft
		e.do_fft_inplace()

def fpol(image, nnx, nny=1, nnz=1, RetReal = True, normalize = True):
	"""
		Name
			fpol -Interpolate image up by padding its Fourier transform with zeroes
		Input
			image: image to be interpolated.
			nnx: new nx dimension
			nny: new ny dimension (default = 0, meaning equal to the original ny)
			nnz: new nz dimension (default = 0, meaning equal to the original nz)
			RetReal:     Logical flag, if True, the returned image is real, if False, it is Fourier
			normalize:   Logical flag, if True, the returned image is normalized such that the power (sum of amplitudes squared) is preserved
		Output
			the output interpolated up image
	"""
	from fundamentals import fft
	
	nx = image.get_xsize()
	ny = image.get_ysize()
	nz = image.get_zsize()

	if image.is_complex():
		nx -= (2-nx%2)

	if nx == nnx and ny == nny and nz == nnz:
		if image.is_complex() and RetReal: return fft(image)
		else: return image

	return  image.FourInterpol(nnx, nny, nnz, RetReal, normalize)

def fdecimate(image, nnx, nny=1, nnz=1, RetReal = True, normalize = True):
	"""
		Decimate image by truncating its Fourier transform
		Input
			image: image to be interpolated.
			nnx: new nx dimension
			nny: new ny dimension (default = 0, meaning equal to the original ny)
			nnz: new nz dimension (default = 0, meaning equal to the original nz)
			RetReal:     Logical flag, if True, the returned image is real, if False, it is Fourier
			normalize:   Logical flag, if True, the returned image is normalized such that the power (sum of amplitudes squared) is preserved
		Output
			the output decimated image
	"""
	return  image.FourTruncate(nnx, nny, nnz, RetReal, normalize)
    
def fshift(e, delx=0, dely=0, delz=0):
	"""
		Name
			fshift - shift an image using phase multiplication in Fourier space
		Input
			image: input image
			sx: shift in pixels in the x direction, can be negative
			sy: shift in pixels in the y direction, can be negative
			sz: shift in pixels in the z direction, can be negative
		Output
			output image
	"""
	from EMAN2 import Processor

	params = {"filter_type" : Processor.fourier_filter_types.SHIFT,	"x_shift" : float(delx), "y_shift" : float(dely), "z_shift" : float(delz) }
	return Processor.EMFourierFilter(e, params)

def image_decimate(img, decimation=2, fit_to_fft = True, frequency_low=0, frequency_high=0):
	"""
		Window 2D image to FFT-friendly size, apply Butterworth low pass filter,
		and decimate image by integer factor
	"""
	from filter       import filt_btwl
	from fundamentals import smallprime, window2d
	from utilities    import get_image
	if type(img)     == str:	img=get_image(img)
	nz       = img.get_zsize()
	if( nz > 1):                    ERROR("This command works only for 2-D images", "image_decimate", 1)
	if decimation    <= 1  : 	ERROR("Improper decimation ratio", "image_decimate", 1)
	if(decimation    == 1.0): 	return  img.copy()
	if frequency_low <= 0  :	
		frequency_low     = 0.5/decimation-0.02
		if frequency_low <= 0 : ERROR("Butterworth pass-band frequency is too low","image_decimation",1)			
		frequency_high    = min(0.5/decimation + 0.02, 0.499)
	if fit_to_fft:
		nx       = img.get_xsize()
		ny       = img.get_ysize()
		nx_fft_m = smallprime(nx)
		ny_fft_m = smallprime(ny)
		e        = Util.window(img, nx_fft_m, ny_fft_m, 1, 0,0,0)
		e        = filt_btwl(e, frequency_low, frequency_high)
	else:
		e        = filt_btwl(img, frequency_low, frequency_high)
	return Util.decimate(e, int(decimation), int(decimation), 1)

def subsample(image, subsample_rate=1.0):
	if subsample_rate == 1.0: return  image.copy()
	template_min = 15
	frequency_cutoff = 0.5*subsample_rate
	sb = Util.sincBlackman(template_min, frequency_cutoff, 1999) # 1999 taken directly from util_sparx.h
	return image.downsample(sb, subsample_rate)

def resample(img, sub_rate=0.5):
	"""
		resample image based on the value of sub_rate.
		the input image can be either 2D image or 3D volume.
		sub_rate < 1.0, subsampling the image.
		sub_rate > 1.0, upsampling the image using new gridding interpolation.
		fit_to_fft will change the ouput image size to an fft_friendly size
	"""

	from fundamentals import subsample
	from utilities    import get_pixel_size, set_pixel_size

	if type(img) == str:
		from utilities    import get_image
		img = get_image(img)
	nx = img.get_xsize()
	ny = img.get_ysize()
	nz = img.get_zsize()
	if( ny == 1):  ERROR("Only 2D or 3D images allowed","resample",1)
	if sub_rate == 1.0: return  img.copy()
	elif sub_rate < 1.0:
		e = subsample(img, sub_rate)
	else:  #  sub_rate>1
		new_nx = int(nx*sub_rate+0.5)
		new_ny = int(ny*sub_rate+0.5)
		if nz==1:
			new_nz = 1
		else:
			new_nz = int(ny*sub_rate+0.5)
		if ( nx!=ny and nz==1 ):
			nn = max(new_nx, new_ny)
			e = Util.pad(img, nn, nn,  1, 0, 0, 0, "circumference")
			e, kb = prepi(e)
			e = Util.window( e.rot_scale_conv_new(0.0, 0.0, 0.0, kb, sub_rate), new_nx, new_ny, 1, 0,0,0)
		 
		elif ((nx!=ny or nx!=nz or ny!=nz) and nz>1):
			nn = max(new_nx, new_ny,new_nz)
			e = Util.pad(img, nn, nn,  nn, 0, 0, 0, "circumference")
			e, kb = prepi3D(e)
			e = Util.window( e.rot_scale_conv_new_3D(0.0, 0.0, 0.0, 0.0, 0.0, 0.0, kb, sub_rate), new_nx, new_ny, new_nz, 0,0,0)
		else:
			if nz==1:
				e, kb = prepi(Util.pad(img, new_nx, new_ny, 1, 0, 0, 0, "circumference"))
				e = e.rot_scale_conv_new(0.0, 0.0, 0.0, kb, sub_rate)
			else:
				e, kb = prepi3D(Util.pad(img, new_nx, new_ny, new_nz, 0, 0, 0, "circumference"))
				e = e.rot_scale_conv_new_3D(0.0, 0.0, 0.0, 0.0, 0.0, 0.0, kb, sub_rate)

	# Automatically adjust pixel size for ctf parameters
	from utilities import get_pixel_size, set_pixel_size
	apix = get_pixel_size(e)
	apix /= sub_rate
	set_pixel_size(e, apix)
	cc = e.get_attr_default("xform.projection", None)
	if cc:
		cp = cc.get_params("spider")
		cp["tx"] *= sub_rate
		cp["ty"] *= sub_rate
		from utilities import set_params_proj
		set_params_proj(e, [cp["phi"], cp["theta"], cp["psi"], -cp["tx"], -cp["ty"]]) # have to invert as set inverts them again
	cc = e.get_attr_default("xform.align2d", None)
	if cc:
		cp = cc.get_params("2D")
		cp["tx"] *= sub_rate
		cp["ty"] *= sub_rate
		from utilities import set_params2D
		set_params2D(e, [cp["alpha"], cp["tx"], cp["ty"], cp["mirror"], cp["scale"]])

	return 	e
	


def fdownsample(img, sub_rate=0.5, RetReal = True):
	"""
		resample image based on the value of sub_rate.
		the input image can be either 2D image or 3D volume.
		sub_rate < 1.0, subsampling the image.
		sub_rate > 1.0, upsampling the image using new gridding interpolation.
		fit_to_fft will change the ouput image size to an fft_friendly size
	"""

	from fundamentals import fdecimate
	from utilities    import get_pixel_size, set_pixel_size

	if type(img) == str:
		from utilities    import get_image
		img = get_image(img)
	nx = img.get_xsize()
	if img.is_complex():
		nx -= (2-nx%2)
	ny = img.get_ysize()
	nz = img.get_zsize()
	if( ny == 1):  ERROR("Only 2D or 3D images allowed","resample",1)
	if sub_rate == 1.0: return  img.copy()
	elif sub_rate < 1.0:
		nnx = int(nx*sub_rate+0.5)
		nny = int(ny*sub_rate+0.5)
		nnz = int(nz*sub_rate+0.5)
		e = fdecimate(img, nnx, nny, nnz, RetReal = RetReal)
	else:  #  sub_rate>1
		ERROR("fdownsample","upscaling not implemented",1)
		"""
		new_nx = int(nx*sub_rate+0.5)
		new_ny = int(ny*sub_rate+0.5)
		if nz==1:
			new_nz = 1
		else:
			new_nz = int(ny*sub_rate+0.5)
		if ( nx!=ny and nz==1 ):
			nn = max(new_nx, new_ny)
			e = Util.pad(img, nn, nn,  1, 0, 0, 0, "circumference")
			e, kb = prepi(e)
			e = Util.window( e.rot_scale_conv_new(0.0, 0.0, 0.0, kb, sub_rate), new_nx, new_ny, 1, 0,0,0)
		 
		elif ((nx!=ny or nx!=nz or ny!=nz) and nz>1):
			nn = max(new_nx, new_ny,new_nz)
			e = Util.pad(img, nn, nn,  nn, 0, 0, 0, "circumference")
			e, kb = prepi3D(e)
			e = Util.window( e.rot_scale_conv_new_3D(0.0, 0.0, 0.0, 0.0, 0.0, 0.0, kb, sub_rate), new_nx, new_ny, new_nz, 0,0,0)
		else:
			if nz==1:
				e, kb = prepi(Util.pad(img, new_nx, new_ny, 1, 0, 0, 0, "circumference"))
				e = e.rot_scale_conv_new(0.0, 0.0, 0.0, kb, sub_rate)
			else:
				e, kb = prepi3D(Util.pad(img, new_nx, new_ny, new_nz, 0, 0, 0, "circumference"))
				e = e.rot_scale_conv_new_3D(0.0, 0.0, 0.0, 0.0, 0.0, 0.0, kb, sub_rate)
		"""

	# Automatically adjust pixel size for ctf parameters
	from utilities import get_pixel_size, set_pixel_size
	apix = get_pixel_size(e)
	apix /= sub_rate
	set_pixel_size(e, apix)
	cc = e.get_attr_default("xform.projection", None)
	if cc:
		cp = cc.get_params("spider")
		cp["tx"] *= sub_rate
		cp["ty"] *= sub_rate
		from utilities import set_params_proj
		set_params_proj(e, [cp["phi"], cp["theta"], cp["psi"], -cp["tx"], -cp["ty"]]) # have to invert as set inverts them again
	cc = e.get_attr_default("xform.align2d", None)
	if cc:
		cp = cc.get_params("2D")
		cp["tx"] *= sub_rate
		cp["ty"] *= sub_rate
		from utilities import set_params2D
		set_params2D(e, [cp["alpha"], cp["tx"], cp["ty"], cp["mirror"], cp["scale"]])

	return 	e


def prepi(image, RetReal = True):
	"""
		Name
			prepi - prepare 2-D image for rotation/shift
		Input
			image: input image that is going to be rotated and shifted using rtshgkb
		Output
			imageft: real space image prepared for gridding rotation and shift by convolution
			kb: interpolants (tabulated Kaiser-Bessel function)
	"""
	from EMAN2 import Processor

	M = image.get_xsize()
	# pad two times
	npad = 2
	N = M*npad
	# support of the window
	K = 6
	alpha = 1.75
	r = M/2
	v = K/2.0/N
	kb = Util.KaiserBessel(alpha, K, r, v, N)
	# first pad it with zeros in Fourier space
	q = image.FourInterpol(N, N, 1, 0)
	params = {"filter_type": Processor.fourier_filter_types.KAISER_SINH_INVERSE,
	          "alpha":alpha, "K":K, "r":r, "v":v, "N":N}
	q = Processor.EMFourierFilter(q, params)
	params = {"filter_type" : Processor.fourier_filter_types.TOP_HAT_LOW_PASS,
		"cutoff_abs" : 0.25, "dopad" : False}
	q = Processor.EMFourierFilter(q, params)
	if RetReal: return fft(q), kb
	else:  return q, kb


def prep_refim_gridding(refim, wr, numr, mode = "F"):
	from fundamentals import prepi
	nx = refim.get_xsize()
	ny = refim.get_ysize()
	cnx = nx//2+1
	cny = ny//2+1
	#precalculate rings
	temp,kb = prepi(refim)
	crefim = Util.Polar2Dmi(temp, cnx, cny, numr, mode, kb)
	Util.Normalize_ring(cimage, numr, 0 )
	Util.Frngs(crefim, numr)
	Util.Applyws(crefim, numr, wr)
	return  crefim,kb

def prepi3D(image):
	"""
		Name
			prepi3D - prepare 3-D image for rotation/shift
		Input
			image: input image that is going to be rotated and shifted using rot_shif3D_grid
		Output
			imageft: image prepared for gridding rotation and shift
			kb: interpolants (tabulated Kaiser-Bessel function)
	"""
	from EMAN2 import Processor

	M = image.get_xsize()
	# padding size:
	npad = 2
	N = M*npad
	# support of the window:
	K = 6
	alpha = 1.75
	r = M/2
	v = K/2.0/N
	kb = Util.KaiserBessel(alpha, K, r, v, N)
	# pad with zeros in Fourier space:
	q = image.FourInterpol(N, N, N, 0)
	params = {"filter_type": Processor.fourier_filter_types.KAISER_SINH_INVERSE,
	          "alpha":alpha, "K":K, "r":r, "v":v, "N":N}
	q = Processor.EMFourierFilter(q, params)
	params = {"filter_type" : Processor.fourier_filter_types.TOP_HAT_LOW_PASS,
		"cutoff_abs" : 0.25, "dopad" : False}
	q = Processor.EMFourierFilter(q, params)
	return fft(q), kb

def prepg(image, kb):
	"""
		Name
			prepg - prepare 2-D image for rotation/shift using gridding method.
		Input
			image: input image that is going to be rotated and shifted using rtshgkb
			kb: interpolants (tabulated Kaiser-Bessel function)
		Output
			imageft: image prepared for gridding rotation and shift
	"""
	from EMAN2 import Processor

	M = image.get_xsize()
	# padd two times
	npad = 2
	N = M*npad
	# support of the window
	K = 6
	alpha = 1.75
	r = M/2
	v = K/2.0/N
	# first pad it with zeros in Fourier space
	o = image.FourInterpol(2*M,2*M,1,0)
	params = {"filter_type" : Processor.fourier_filter_types.KAISER_SINH_INVERSE,
		  "alpha" : alpha, "K":K,"r":r,"v":v,"N":N}
	q = Processor.EMFourierFilter(o,params)
	return  fft(q)
	
def ramp(inputimage):
	"""
		Name
			ramp - remove linear trend from a 2D image
		Input
			image: 2D input image
		Output
			2D output image from which a 2D plane was subtracted
	"""
	e = inputimage.copy()
	e.process_inplace("filter.ramp")
	return e

def rot_avg(e):
	"""Rotational average.
	   Returns a 1-D image containing a rotational average of image e.
	"""
	return e.rotavg()

def rot_avg_table(e):
	"""Rotational average.
	   Returns a table containing a rotational average of image e.
	"""
	qt = e.rotavg()
	tab = []
	n = qt.get_xsize()
	for i in range(n):
		tab.append(qt.get_value_at(i))
	return tab

def rot_avg_image(image_to_be_averaged):
	"""
	Rotational average
	Returns a 2-D or 3-D image containing a rotational average of image e
	"""
	import types
	from utilities import get_im
	if type(image_to_be_averaged) is bytes: image_to_be_averaged = get_im(image_to_be_averaged)
	return image_to_be_averaged.rotavg_i()

def ro_textfile(e, filename, helpful_string=""):
	"""Rotational average stored as a text file.
	   Saves a text file (suitable for gnuplot) of the rotational average of e.
	"""
	out = open(filename, "w")
	out.write("#Rotational average: %s\n" % (helpful_string));
	f = e.rotavg()
	nr = f.get_xsize()
	for ir in range(nr):
		out.write("%d\t%12.5g\n" % (ir, f.get_value_at(ir)))
	out.close()

def rops(e):
	"""Rotational average of the power spectrum.
	   Returns a 1-D image containing a rotational average
	   of the periodogram of image e.
	"""
	from EMAN2 import periodogram
	ps = periodogram(e)
	return ps.rotavg()

def rops_textfile(e, filename, helpful_string="", lng = False):
	"""Rotational average of the periodogram stored as a text file.
	   Saves a text file (suitable for gnuplot) of the rotational average 
	   of the periodogram of image e.
	"""
	from EMAN2 import periodogram
	out = open(filename, "w")
	if helpful_string != "": out.write("#Rotational average: %s\n" % (helpful_string))
	ps = periodogram(e)
	f = ps.rotavg()
	nr = f.get_xsize()
	table = [0.0]*nr
	for ir in range(nr): table[ir] = f.get_value_at(ir)
	if lng:
		from math import log
		for ir in range(1,nr): table[ir] = log(table[ir])
		table[0] = table[1]
	for ir in range(nr): out.write("%d\t%12.5g\n" % (ir, table[ir]))
	out.close()
	
def rops_table(img, lng = False):

	""" 
		Calculate 1D rotationally averaged 
		power spectrum and save it in list
	"""
	from EMAN2 import periodogram
	e = periodogram(img)
	ro = e.rotavg()
	nr = ro.get_xsize()
	table = [0.0]*nr
	for ir in range(nr): table[ir] = ro.get_value_at(ir)
	if lng:
		from math import log10
		for ir in range(1,nr): table[ir] = log10(table[ir])
		table[0] = table[1]
	return table

def rops_dir(indir, output_dir = "1dpw2_dir"):
	"""
		Calculate 1D rotationally averaged power spectra from
		image stack listed in a directory
	"""
	from EMAN2 import periodogram
	import os
	flist = os.listdir(indir)
	print(flist)
	if os.path.exists(output_dir) is False: os.mkdir(output_dir)
	for i, v in enumerate(flist):
		(filename, filextension) = os.path.splitext(v)
		nima = EMUtil.get_image_count(os.path.join(indir,v))
		print(nima)
		for im in range(nima):
			e = EMData()
			file_name = os.path.join(indir,v)
			e.read_image(file_name, im)
			tmp1 = periodogram(e)
			tmp  = tmp1.rotavg()
			if im == 0:
				sum_ima  = model_blank(tmp.get_xsize())
				sum_ima += tmp
			else :  sum_ima += tmp
		table = []
		nr = sum_ima.get_xsize()
		for ir in range(nr):  table.append([sum_ima.get_value_at(ir)])
		drop_spider_doc(os.path.join(output_dir, "1dpw2_"+filename+".txt"), table)


def rotshift2dg(image, ang, dx, dy, kb, scale = 1.0):
	"""Rotate and shift an image using gridding
	"""
	from math import radians
	from EMAN2 import Processor

	M = image.get_xsize()
	alpha = 1.75
	K = 6
	N = M*2  # npad*image size
	r = M/2
	v = K/2.0/N
	# first pad it with zeros in Fourier space
	o = image.FourInterpol(N,N,1,0)
	params = {"filter_type" : Processor.fourier_filter_types.KAISER_SINH_INVERSE,
	          "alpha" : alpha, "K":K,"r":r,"v":v,"N":N}
	q = Processor.EMFourierFilter(o,params)
	o = fft(q)

	# gridding rotation
	return o.rot_scale_conv(radians(ang), dx, dy, kb, scale)

def gridrot_shift2D(image, ang = 0.0, sx = 0.0, sy = 0.0, scale = 1.0):
	"""
		Rotate and shift an image using gridding in Fourier space.
	"""
	from EMAN2 import Processor
	from fundamentals import fftip, fft

	nx = image.get_xsize()
	# split shift into integer and fractional parts
	isx = int(sx)
	fsx = sx - isx
	isy = int(sy)
	fsy = sy - isy
	# prepare 
	npad = 2
	N = nx*npad
	K = 6
	alpha = 1.75
	r = nx/2
	v = K/2.0/N
	kb = Util.KaiserBessel(alpha, K, r, v, N)

	image1 = image.copy()  # This step is needed, otherwise image will be changed outside the function
	# divide out gridding weights
	image1.divkbsinh(kb)
	# pad and center image, then FFT
	image1 = image1.norm_pad(False, npad)
	fftip(image1)
	# Put the origin of the (real-space) image at the center
	image1.center_origin_fft()
	# gridding rotation
	image1 = image1.fouriergridrot2d(ang, scale, kb)
	if(fsx != 0.0 or fsy != 0.0):
		params = {"filter_type" : Processor.fourier_filter_types.SHIFT,	"x_shift" : float(fsx), "y_shift" : float(fsy), "z_shift" : 0.0 }
		image1 = Processor.EMFourierFilter(image1, params)
	# put the origin back in the corner
	image1.center_origin_fft()
	# undo FFT and remove padding (window)
	image1 = fft(image1)
	image1 = image1.window_center(nx)
	Util.cyclicshift(image1,{"dx":isx,"dy":isy,"dz":0})
	return image1


def ft2polargrid(image, ring_length, nb, ne):
	"""
		resample to polar coordinates using gridding in Fourier space.
	"""
	from EMAN2 import Processor
	from fundamentals import fftip, fft

	nx = image.get_xsize()
	# prepare 
	npad = 2
	N = nx*npad
	K = 6
	alpha = 1.75
	r = nx/2
	v = K/2.0/N
	kb = Util.KaiserBessel(alpha, K, r, v, N)

	image1 = image.copy()  # This step is needed, otherwise image will be changed outside the function
	# divide out gridding weights
	image1.divkbsinh(kb)
	# pad and center image, then FFT
	image1 = image1.norm_pad(False, npad)
	fftip(image1)
	# Put the origin of the (real-space) image at the center
	image1.center_origin_fft()
	return image1.ft2polargrid(ring_length, nb, ne, kb)


def rot_shift2D(img, angle = 0.0, sx = 0.0, sy = 0.0, mirror = 0, scale = 1.0, interpolation_method = None, mode = "background"):
	"""
		rotate/shift image using (interpolation_method):
		1. linear    interpolation
		2. quadratic interpolation
		3. gridding
		4. ftgridding
		mode specifies what will be put in corners, should they stick out:
		background - leave original values
		cyclic - use pixels from the image using wrap-around transformation
		
	"""

	if scale == 0.0 :  ERROR("0 scale factor encountered","rot_shift2D", 1)
	if(interpolation_method):  use_method = interpolation_method
	else:  use_method = interpolation_method_2D

	if(use_method == "linear" and mode == "cyclic"):
		T  = Transform({'type': 'SPIDER', 'psi': angle, 'tx': sx, 'ty': sy, 'scale':scale})
		img = img.rot_scale_trans(T, None)
		if  mirror: img.process_inplace("xform.mirror", {"axis":'x'})
		return img
	elif(use_method == "linear" and mode == "background"):
		T  = Transform({'type': 'SPIDER', 'psi': angle, 'tx': sx, 'ty': sy, 'scale':scale})
		img = img.rot_scale_trans_background(T, None)
		if  mirror: img.process_inplace("xform.mirror", {"axis":'x'})
		return img
	elif(use_method == "quadratic" and mode == "cyclic"):
		img = img.rot_scale_trans2D(angle, sx, sy, scale)
		if  mirror: img.process_inplace("xform.mirror", {"axis":'x'})
		return img
	elif(use_method == "quadratic" and mode == "background"):
		img = img.rot_scale_trans2D_background(angle, sx, sy, scale)
		if  mirror: img.process_inplace("xform.mirror", {"axis":'x'})
		return img
	elif(use_method == "gridding" and mode == "cyclic"): # previous rtshg
		from math import radians
		from fundamentals import prepi
		o, kb = prepi(img)
		# gridding rotation
		o = o.rot_scale_conv_new(radians(angle), sx, sy, kb, scale)
		if  mirror: o.process_inplace("xform.mirror", {"axis":'x'})
		return o
	elif(use_method == "gridding" and mode == "background"): # previous rtshg
		from math import radians
		from fundamentals import prepi
		o, kb = prepi(img)
		# gridding rotation
		o = o.rot_scale_conv_new_background(radians(angle), sx, sy, kb, scale)
		if  mirror: o.process_inplace("xform.mirror", {"axis":'x'})
		return o	
	elif(use_method == "ftgridding"): # previous rtshg
		from fundamentals import gridrot_shift2D
		img = gridrot_shift2D(img, angle, sx, sy, scale)
		if  mirror: img.process_inplace("xform.mirror", {"axis":'x'})
		return img
	else:	ERROR("rot_shift_2D interpolation method is incorrectly set", "rot_shift_2D", 1)

def rot_shift3D(image, phi = 0, theta = 0, psi = 0, sx = 0, sy = 0, sz = 0, scale = 1.0, mode="background"):
	"""
		Name
			rot_shift3D - rotate, shift, and scale a 3D image
		Input
			image:3D image to be rotated
			phi, theta, psi: Euler angles ( in SPIDER convention ) describing rotation
			sx, sy, sz: x, y and z shifts, respectively
			scale: rescaling factor. scale > 1 will magnify the input volume.
			mode: backgroud
		Output
			The rotated, shifted, and scaled output 3D volume
	"""

	if scale == 0.0 :  ERROR("0 scale factor encountered","rot_shift3D", 1)
	T1 = Transform({'scale':scale})
	T2 = Transform({'type': 'SPIDER', 'phi': phi, 'theta': theta, 'psi': psi, 'tx': sx, 'ty': sy, 'tz': sz})
	T  = T1*T2
	if (mode == "cyclic"): return image.rot_scale_trans(T, None)
	else: return image.rot_scale_trans_background(T, None)


def rot_shift3D_grid(img, phi=0.0, theta=0.0, psi=0.0, sx=0.0, sy=0.0, sz=0.0, scale=1.0, kb=None, mode="background", wrap=False):
	"""
		rotate/shift/scale image using the gridding method.
		if kb = None, the image is prepared in this function before the rot/shift operation.
		If kb is NOT None, then the supplied (img,kb) must be the output from prepi3D.
		'mode' specifies what will be put in corners, should they stick out:
			background - leave original values
			cyclic - use pixels from the image using wrap-around transformation
		'wrap': option for using wraparound pixels during translations
	"""

	if scale == 0.0 :  ERROR("scale=0 not allowed", "rot_shift3D_grid", 1)

	if mode == "cyclic":
		from math import radians
		if kb == None:
			o, kb = prepi3D(img)
		else:
			o = img
		# gridding rotation/shift:
		#if  mirror: o.process_inplace("xform.mirror", {"axis":'x'})
		return o.rot_scale_conv_new_3D(radians(phi), radians(theta), radians(psi), sx, sy, sz, kb, scale, wrap)
	elif mode == "background":
		from math import radians
		if kb == None:
			o, kb = prepi3D(img)
		else:
			o = img
		# gridding rotation
		#if  mirror: o.process_inplace("xform.mirror", {"axis":'x'})
		return o.rot_scale_conv_new_background_3D(radians(phi), radians(theta), radians(psi), sx, sy, sz, kb, scale, wrap)	
	else: ERROR("rot_shift3D_grid mode not valid", "rot_shift3D_grid", 1)


def rtshg(image, angle = 0.0, sx=0.0, sy=0.0, scale = 1.0):
	"""
		Name
			rtshg - rotate and shift a 2D image using the gridding method
		Input
			image: a 2D input image
			alpha: rotation angle
			sx: x shift (default = 0.0)
			sy: y shift (default = 0.0)
			scale: magnification change (default = 1.0)
		Output
			the output rotated and shifted image
	"""
	from math import radians
	o,kb = prepi(image)
	# gridding rotation
	return o.rot_scale_conv_new(radians(angle), sx, sy, kb, scale)

def rtshgkb(image, angle, sx, sy, kb, scale = 1.0):
	"""
		Name
			rtshgkb - rotate and shift a 2D image using the gridding method.
		Input
			sx: x shift
			sy: y shift
			kb: interpolants
		Output
			the output rotated and shifted image
	"""
	from math import radians
	# gridding rotation
	return image.rot_scale_conv_new(radians(angle), sx, sy, kb, scale)
	
def smallprime(arbit_num, numprime=3):
	primelist = [2,3,5,7,11,13,17,19,23]
	for i in range(1, arbit_num+1):
		x62 = arbit_num-i+1
		for k in range(1,arbit_num+1): # fake loop try to divide the arbit_num
			for j in range(0,numprime):
				x71 = primelist[j]*int(x62/primelist[j])
				if(x71 == x62):
					x62 = x62/primelist[j]
					if(x62 == 1):
						nicenum = arbit_num-i+1
						return nicenum
					else:
						break
		 
	nicenum = arbit_num-i+1
	return nicenum

def welch_pw2(img, win_size=512, overlp_x=50, overlp_y=50, edge_x=0, edge_y=0):
	""" 
		Calculate the power spectrum using Welch periodograms (overlapped periodogram)
	"""
	from fundamentals import window2d, ramp
	from EMAN2 import periodogram
	nx = img.get_xsize()
	ny = img.get_ysize()
	nx_fft = smallprime(nx)
	ny_fft = smallprime(ny)
	x_gaussian_hi = 1./win_size
	from filter    import filt_gaussh
	e_fil = filt_gaussh(window2d(img,nx_fft,ny_fft,"l"), x_gaussian_hi)
	x38 = 100/(100-overlp_x) # normalization of % of the overlap in x 
	x39 = 100/(100-overlp_y) # normalization of % of the overlap in y
	x26 = int(x38*((nx-2*edge_x)/win_size-1)+1)  # number of pieces horizontal dim.(X)
	x29 = int(x39*((ny-2*edge_y)/win_size-1)+1)  # number of pieces vertical dim.(Y)
	iz = 0	
	pw2 = EMData()
	for iy in range(1, x29+1):	
		x21 = (win_size/x39)*(iy-1) + edge_y  #  y-direction it should start from 0 if edge_y=0	      
		for ix in  range(1, x26+1):			 
			x22 = (win_size/x38)*(ix-1) + edge_x  # x-direction it should start from 0 if edge_x =0
			wi  = window2d(e_fil, win_size, win_size, "l", x22, x21)
			iz  = iz+1
			if (iz == 1): pw2  = periodogram(ramp(wi))
			else:         pw2 += periodogram(ramp(wi))
	return  pw2/float(iz)

def welch_pw2_tilt_band(img,theta,num_bnd=-1,overlp_y=50,edge_x=0,edge_y=0,win_s=256):
	""" 
		1. Calculate the power spectra of tilt bands
		2. The tilt micrograph is rotated such that the tilt axis is vertical (along Y axis)
		3. edge_x and edge_y are removed from the micrograph
	""" 
	from EMAN2 import periodogram
	nx = img.get_xsize()
	ny = img.get_ysize()
	num1 = int(nx-2*edge_x)
	num2 = int(ny-2*edge_y)
	nx_fft = smallprime(num1)
	ny_fft = smallprime(num2)
	img1 = window2d(img,nx_fft,ny_fft,"l",edge_x,edge_y)
	if(num_bnd == -1):
		num_bnd = int(nx_fft/win_s)
		win_x   = int(win_s)
	else:
		win_x = int(nx_fft/num_bnd)
		win_x = int(smallprime(win_x))
	win_y = win_x
	x_gaussian_hi = 1./win_x
	del img
	from filter import filt_gaussh
	from utilities import drop_image, rot_image
	# The input img is rotated such that tilt axis is vertical
	img2  = rot_image(img1,theta, 0, 0, 1.0,1.0)	
	e_fil = filt_gaussh(img2, x_gaussian_hi)
	del img1
	del img2
	x39 = 100/(100-overlp_y) # normalization of % of the overlap in y
	x29 = int(x39*((ny)/win_y-1)+1)  # number of pieces vertical dim.(Y)
	pw2 = EMData()
	pw2_band = []
	for ix in  range(1, num_bnd+1):
		x22 = (win_x)*(ix-1)# x-direction it should start from 0 if edge_x =0
		iz=0
		for iy in range(1, x29+1):	
			x21 = (win_y/x39)*(iy-1) #  y-direction it should start from 0 if edge_y=0	      			 
			wi = window2d(e_fil,win_x, win_y,"l",x22, x21)
			iz = iz+1
			if (iz == 1): pw2  = periodogram(ramp(wi))
			else:         pw2 += periodogram(ramp(wi))
		pw2/=float(iz)
		# drop_image(pw2,"band%03d"%(ix))
		pw2_band.append(pw2)	
	return 	pw2_band


def tilemic(img, win_size=512, overlp_x=50, overlp_y=50, edge_x=0, edge_y=0):
	""" 
		Calculate set of periodograms for tiles.  Returns a list.
	"""
	from fundamentals import window2d, ramp
	from EMAN2 import periodogram
	nx = img.get_xsize()
	ny = img.get_ysize()
	nx_fft = smallprime(nx)
	ny_fft = smallprime(ny)
	x_gaussian_hi = 1./win_size
	from filter    import filt_gaussh
	e_fil = filt_gaussh(window2d(img,nx_fft,ny_fft,"l"), x_gaussian_hi)
	x38 = 100/(100-overlp_x) # normalization of % of the overlap in x 
	x39 = 100/(100-overlp_y) # normalization of % of the overlap in y
	x26 = int(x38*((nx-2*edge_x)/win_size-1)+1)  # number of pieces horizontal dim.(X)
	x29 = int(x39*((ny-2*edge_y)/win_size-1)+1)  # number of pieces vertical dim.(Y)
	pw2 = []
	for iy in range(1, x29+1):	
		x21 = (win_size/x39)*(iy-1) + edge_y  #  y-direction it should start from 0 if edge_y=0	      
		for ix in  range(1, x26+1):			 
			x22 = (win_size/x38)*(ix-1) + edge_x  # x-direction it should start from 0 if edge_x =0
			wi  = ramp( window2d(e_fil, win_size, win_size, "l", x22, x21) )
			st = Util.infomask(wi, None, True)
			wi = (wi - st[0])/st[1]*win_size
			pw2.append(periodogram(wi))
	return  pw2


def window2d(img, isize_x, isize_y, opt="c", ix=0, iy=0):
	"""
		Three ways of windowing out a portion of an image:
		1. "c" Get the central part: "c" ( default setting )
		2. "l" Get clip starts from the top left corner
		3. "a" Get clip with arbitrary point (ix, iy) as the image center point ( nx//2,ny//2 corresponds to image center )
	"""
	lx = img.get_xsize()
	ly = img.get_ysize()
	if(lx == isize_x and ly == isize_y):  return img.copy()
	from EMAN2 import Region
	if(opt == "l"): reg = Region(ix, iy, isize_x, isize_y)
	elif(opt == "c"):
		mx = lx//2-isize_x//2
		my = ly//2-isize_y//2
		reg = Region(mx, my, isize_x, isize_y)
	elif(opt == "a"):
		mx = ix-isize_x//2
		my = iy-isize_y//2
		reg = Region(mx, my, isize_x, isize_y)
	else:  ERROR("Unknown window2d option","window2d",1)
	return img.get_clip(reg)

# GOLDEN SEARCH CODE
def bracket(f,x1,h):
	c = 1.618033989 
	f1 = f(x1)
	x2 = x1 + h; f2 = f(x2)
	# Determine downhill direction and change sign of h if needed
	if f2 > f1:
		h = -h
		x2 = x1 + h; f2 = f(x2)
		# Check if minimum between x1 - h and x1 + h
		if f2 > f1: return x2,x1 - h 
	# Search loop
	for i in range (100):    
		h = c*h
		x3 = x2 + h; f3 = f(x3)
		if f3 > f2: return x1,x3
		x1 = x2; x2 = x3
		f1 = f2; f2 = f3
	print("Bracket did not find a mimimum")        
 
def goldsearch(f,a,b,tol=1.0e-9):
	from math import log, ceil
	nIter = int(ceil(-2.078087*log(tol/abs(b-a))))
	R = 0.618033989
	C = 1.0 - R
	# First telescoping
	x1 = R*a + C*b; x2 = C*a + R*b
	f1 = f(x1); f2 = f(x2)
	# Main loop
	for i in range(nIter):
		if f1 > f2:
			a = x1
			x1 = x2; f1 = f2
			x2 = C*a + R*b; f2 = f(x2)
		else:
			b = x2
			x2 = x1; f2 = f1
			x1 = R*a + C*b; f1 = f(x1)
	if f1 < f2: return x1,f1
	else: return x2,f2


#  01/06/2016 - This is my recoding of old FORTRAN code with the hope that python's double precission
#                 will fix the problem of rotation of a 0,0,0 direction.  It does not as one neeeds psi
#                 in this case as well.  So, the only choice is to use small theta instead of exact 0,0,0 direction
def rotate_params(params, transf):
	from fundamentals import rotmatrix, recmat, rotmatrix
	matinv = rotmatrix( -transf[2], -transf[1], -transf[0] )
	n = len(params)
	cpar = [None]*n
	for i in range(n):
		d = rotmatrix( params[i][0], params[i][1], params[i][2] )
		phi, theta, psi = recmat(mulmat(d,matinv))
		cpar[i] = [phi, theta, psi]
	return cpar

"""
def rotmatrix(phi,theta,psi):
	from math import sin,cos,radians
	rphi   = radians(phi)
	rtheta = radians(theta)
	rpsi   = radians(psi)
	mat = [[0.0]*3,[0.0]*3,[0.0]*3]

	mat[0][0] =  cos(rpsi)*cos(rtheta)*cos(rphi) - sin(rpsi)*sin(rphi)
	mat[1][0] = -sin(rpsi)*cos(rtheta)*cos(rphi) - cos(rpsi)*sin(rphi)
	mat[2][0] =            sin(rtheta)*cos(rphi)


	mat[0][1] =  cos(rpsi)*cos(rtheta)*sin(rphi) + sin(rpsi)*cos(rphi)
	mat[1][1] = -sin(rpsi)*cos(rtheta)*sin(rphi) + cos(rpsi)*cos(rphi)
	mat[2][1] =            sin(rtheta)*sin(rphi)


	mat[0][2] = -cos(rpsi)*sin(rtheta)
	mat[1][2] =  sin(rpsi)*sin(rtheta)
	mat[2][2] =            cos(rtheta)
	return mat
"""

def rotmatrix(phi,theta,psi):
	from math import sin,cos,radians
	rphi   = radians(phi)
	rtheta = radians(theta)
	rpsi   = radians(psi)
	cosphi = cos(rphi)
	sinphi = sin(rphi)
	costheta = cos(rtheta)
	sintheta = sin(rtheta)
	cospsi = cos(rpsi)
	sinpsi = sin(rpsi)
	mat = [[0.0]*3,[0.0]*3,[0.0]*3]

	mat[0][0] =  cospsi*costheta*cosphi - sinpsi*sinphi
	mat[1][0] = -sinpsi*costheta*cosphi - cospsi*sinphi
	mat[2][0] =            sintheta*cosphi


	mat[0][1] =  cospsi*costheta*sinphi + sinpsi*cosphi
	mat[1][1] = -sinpsi*costheta*sinphi + cospsi*cosphi
	mat[2][1] =            sintheta*sinphi


	mat[0][2] = -cospsi*sintheta
	mat[1][2] =  sinpsi*sintheta
	mat[2][2] =            costheta
	return mat

def mulmat(m1,m2):
	mat = [[0.0]*3,[0.0]*3,[0.0]*3]
	"""
	for i in range(3):
		for j in range(3):
			for k in range(3):
				mat[i][j] += m1[i][k]*m2[k][j]
			#mat[i][j] = round(mat[i][j],8)
	"""
	mat[0][0] = m1[0][0]*m2[0][0] + m1[0][1]*m2[1][0] + m1[0][2]*m2[2][0]
	mat[0][1] = m1[0][0]*m2[0][1] + m1[0][1]*m2[1][1] + m1[0][2]*m2[2][1]
	mat[0][2] = m1[0][0]*m2[0][2] + m1[0][1]*m2[1][2] + m1[0][2]*m2[2][2]
	mat[1][0] = m1[1][0]*m2[0][0] + m1[1][1]*m2[1][0] + m1[1][2]*m2[2][0]
	mat[1][1] = m1[1][0]*m2[0][1] + m1[1][1]*m2[1][1] + m1[1][2]*m2[2][1]
	mat[1][2] = m1[1][0]*m2[0][2] + m1[1][1]*m2[1][2] + m1[1][2]*m2[2][2]
	mat[2][0] = m1[2][0]*m2[0][0] + m1[2][1]*m2[1][0] + m1[2][2]*m2[2][0]
	mat[2][1] = m1[2][0]*m2[0][1] + m1[2][1]*m2[1][1] + m1[2][2]*m2[2][1]
	mat[2][2] = m1[2][0]*m2[0][2] + m1[2][1]*m2[1][2] + m1[2][2]*m2[2][2]

	return mat

def recmat(mat):
	from math import acos,asin,atan2,degrees,pi
	def sign(x):
		if( x >= 0.0 ): return 1
		else:  return -1
	"""
	mat = [[0.0]*3,[0.0]*3,[0.0]*3]
	# limit precision
	for i in range(3):
		for j in range(3):
			mat[i][j] = inmat[i][j]
			#if(abs(inmat[i][j])<1.0e-8):  mat[i][j] = 0.0
			#else: mat[i][j] = inmat[i][j]
	for i in range(3):
		for j in range(3):  print  "     %14.8f"%mat[i][j],
		print ""
	"""
	if(mat[2][2] == 1.0):
		theta = 0.0
		psi = 0.0
		if( mat[0][0] == 0.0 ):
			phi = asin(mat[0][1])
		else:
			phi = atan2(mat[0][1],mat[0][0])
	elif(mat[2][2] == -1.0):
		theta = pi
		psi = 0.0
		if(mat[0][0] == 0.0):
			phi = asin(-mat[0][1])
		else:
			phi = atan2(-mat[0][1],-mat[0][0])
	else:
		theta = acos(mat[2][2])
		st = sign(theta)
		#print theta,st,mat[2][0]
		if(mat[2][0] == 0.0):
			if( st != sign(mat[2][1]) ):
				phi = 1.5*pi
			else:
				phi = 0.5*pi
		else:
			phi = atan2(st*mat[2][1], st*mat[2][0])

		#print theta,st,mat[0][2],mat[1][2]
		if(mat[0][2] == 0.0):
			if( st != sign(mat[1][2]) ):
				psi = 1.5*pi
			else:
				psi = 0.5*pi
		else:
			psi = atan2(st*mat[1][2], -st*mat[0][2])
	#pi2 = 2*pi
	#return  degrees(round(phi%pi2,8)),degrees(round(theta%pi2,8)),degrees(round(psi%pi2,8))
	#return  degrees(round(phi,10)%pi2)%360.0,degrees(round(theta,10)%pi2)%360.0,degrees(round(psi,10)%pi2)%360.0
	return  degrees(phi)%360.0,degrees(theta)%360.0,degrees(psi)%360.0


"""

def mulmat_np(m1,m2):
	import numpy as np
	mat1 = np.matrix(m1,dtype="f8")
	mat2 = np.matrix(m2,dtype="f8")
	mat1 = np.array(mat1*mat2)
	return [list(q) for q in mat1]

def rotmatrix_np(phi,theta,psi):
	import numpy as np
	mat = np.matrix(((0.,0.,0.),(0.,0.,0.),(0.,0.,0.)), dtype = "f8")
	rphi   = np.radians(np.float64(phi))
	rtheta = np.radians(np.float64(theta))
	rpsi   = np.radians(np.float64(psi))
	cosphi = np.cos(rphi)
	sinphi = np.sin(rphi)
	costheta = np.cos(rtheta)
	sintheta = np.sin(rtheta)
	cospsi = np.cos(rpsi)
	sinpsi = np.sin(rpsi)

	mat[0,0] =  cospsi*costheta*cosphi - sinpsi*sinphi
	mat[1,0] = -sinpsi*costheta*cosphi - cospsi*sinphi
	mat[2,0] =            sintheta*cosphi


	mat[0,1] =  cospsi*costheta*sinphi + sinpsi*cosphi
	mat[1,1] = -sinpsi*costheta*sinphi + cospsi*cosphi
	mat[2,1] =            sintheta*sinphi


	mat[0,2] = -cospsi*sintheta
	mat[1,2] =  sinpsi*sintheta
	mat[2,2] =            costheta
	return mat


def recmat_np(mat):
	#from math import np.arccos,np.np.arcsin,np.arctan2,degrees,pi
	import numpy as np
	'''
	def sign(x):
		if( x >= 0.0 ): return 1
		else:  return -1
	mat = [[0.0]*3,[0.0]*3,[0.0]*3]
	# limit precision
	for i in range(3):
		for j in range(3):
			mat[i,j] = inmat[i,j]
			#if(abs(inmat[i,j])<1.0e-8):  mat[i,j] = 0.0
			#else: mat[i,j] = inmat[i,j]
	for i in range(3):
		for j in range(3):  print  "     %14.8f"%mat[i,j],
		print ""
	'''
	if(mat[2,2] == 1.0):
		theta = 0.0
		psi = 0.0
		if( mat[0,0] == 0.0 ):
			phi = np.np.arcsin(mat[0,1])
		else:
			phi = np.arctan2(mat[0,1],mat[0,0])
	elif(mat[2,2] == -1.0):
		theta = pi
		psi = 0.0
		if(mat[0,0] == 0.0):
			phi = np.np.arcsin(-mat[0,1])
		else:
			phi = np.arctan2(-mat[0,1],-mat[0,0])
	else:
		theta = np.arccos(mat[2,2])
		st = np.sign(theta)
		#print theta,st,mat[2,0]
		if(mat[2,0] == 0.0):
			if( st != np.sign(mat[2,1]) ):
				phi = 1.5*pi
			else:
				phi = 0.5*pi
		else:
			phi = np.arctan2(st*mat[2,1], st*mat[2,0])

		#print theta,st,mat[0,2],mat[1,2]
		if(mat[0,2] == 0.0):
			if( st != np.sign(mat[1,2]) ):
				psi = 1.5*pi
			else:
				psi = 0.5*pi
		else:
			psi = np.arctan2(st*mat[1,2], -st*mat[0,2])
	pi2 = 2*np.pi
	#return  degrees(round(phi,10)%pi2),degrees(round(theta,10)%pi2),degrees(round(psi,10)%pi2)
	#return  degrees(round(phi,10)%pi2)%360.0,degrees(round(theta,10)%pi2)%360.0,degrees(round(psi,10)%pi2)%360.0
	return  np.degrees(np.mod(phi,pi2)),np.degrees(np.mod(theta,pi2)),np.degrees(np.mod(psi,pi2))
"""

class symclass(object):
	import numpy as np
	def __init__(self, sym):
		"""
		  sym: cn, dn, oct, tet, icos
		"""
		from math import degrees, radians, sin, cos, tan, atan, acos, sqrt, pi
		#from utilities import get_sym, get_symt
		from string import lower
		self.sym = sym.lower()
		if(self.sym[0] == "c"):
			self.nsym = int(self.sym[1:])
			if(self.nsym<1):  ERROR("For Cn symmetry, we need n>0","symclass",1)
			self.brackets = [[360./self.nsym,90.0,360./self.nsym,90.0],[360./self.nsym,180.0,360./self.nsym,180.0]]
			self.symangles = []
			for i in range(self.nsym):
				self.symangles.append([0.0, 0.0, i*360./self.nsym])

		elif(self.sym[0] == "d"):
			self.nsym = 2*int(self.sym[1:])
			if(self.nsym<1):  ERROR("For Dn symmetry, we need n>0","symclass",1)
			self.brackets = [[360./self.nsym,90.0,360./self.nsym,90.0],[360./self.nsym*2,90.0,360./self.nsym*2,90.0]]
			self.symangles = []
			for i in range(self.nsym/2):
				self.symangles.append([0.0, 0.0, i*360./self.nsym*2])
			for i in range(self.nsym/2):
				self.symangles.append([0.0, 180.0, (i*360./self.nsym*2+180.0*(int(self.sym[1:])%2))%360.0])

		elif(self.sym[:3] == "oct"):
			self.nsym = 24
			ncap = 4
			cap_sig = 360.0/ncap  # also called platonic_params["az_max"]
			alpha = degrees(acos(1.0/(sqrt(3.0)*tan(2*pi/ncap/2.0)))) # also platonic_params["alt_max"]
			theta = degrees(0.5*acos( cos(radians(cap_sig))/(1.0-cos(radians(cap_sig))) ))  #  also platonic_params["theta_c_on_two"]
			self.brackets = [[180./ncap,theta,cap_sig,alpha],[360./ncap,theta,cap_sig,alpha]]
			self.symangles = [[0.0,0.0,float(i)] for i in range(0,271,90)]
			for i in range(0,271,90):
				for j in range(0,271,90):
					self.symangles.append([float(j),90.0,float(i)])
			for i in range(0,271,90):  self.symangles.append([0.0,180.0,float(i)])

		elif(self.sym[:3] == "tet"):
			self.nsym = 12
			ncap = 3
			cap_sig = 360.0/ncap  # also called platonic_params["az_max"]
			alpha = degrees(acos(1.0/(sqrt(3.0)*tan(2*pi/ncap/2.0)))) # also platonic_params["alt_max"]
			theta = degrees(0.5*acos( cos(radians(cap_sig))/(1.0-cos(radians(cap_sig))) ))  #  also platonic_params["theta_c_on_two"]
			self.brackets = [[360.0/ncap,theta,cap_sig,alpha],[360.0/ncap,theta,cap_sig,alpha]]
			lvl1 = degrees(acos(-1.0/3.0)) # There  are 3 faces at this angle
			self.symangles = [ [0.,0.,0.], [0., 0., 120.], [0., 0., 240.]]
			for l1 in range(0,241,120):
				for l2 in range(60,301,120):
					self.symangles.append([float(l1),lvl1,float(l2)])
			
			"""
			#  These angles were translated from eman to spider, but the do not agree with definitions of subunit above
			for l1 in range(30,271,120):
				for l2 in range(30,271,120):
					self.symangles.append([float(l1),lvl1,float(l2)])
			"""

		elif(self.sym[:4] == "icos"):
			self.nsym = 60
			ncap = 5
			cap_sig = 360.0/ncap  # also called platonic_params["az_max"]
			alpha = degrees(acos(1.0/(sqrt(3.0)*tan(2*pi/ncap/2.0)))) # also platonic_params["alt_max"]
			theta = degrees(0.5*acos( cos(radians(cap_sig))/(1.0-cos(radians(cap_sig))) ))  #  also platonic_params["theta_c_on_two"]
			self.brackets = [[36.,theta,cap_sig,alpha],[72.,theta,cap_sig,alpha]]
			lvl1= degrees(atan(2.0))  #there are 5 pentagons with centers at this height (angle)
			lvl2 = 180.0 - lvl1      #there are 5 pentagons with centers at this height (angle)
			self.symangles = [[0.0,0.0,float(i)] for i in range(0,288+1,72)]
			for l1 in range(0,288+1,72):
				for l2 in range(36,324+1,72):
					self.symangles.append([float(l1),lvl1,float(l2)])
			for l1 in range(36,324+1,72):
				for l2 in range(0,288+1,72):
					self.symangles.append([float(l1),lvl2,float(l2)])
			for i in range(0,288+1,72):  self.symangles.append([0.0,180.0,float(i)])			

		#
		self.transform = []
		self.symatrix = []
		for args in self.symangles:
			self.transform.append(Transform({"type":"spider", "phi":args[0], "theta":args[1], "psi":args[2]}))
			self.symatrix.append(rotmatrix(args[0],args[1],args[2]))

	def is_in_subunit(self, phi, theta, inc_mirror=1):
		"""
		Input: a projection direction specified by (phi, theta).
				inc_mirror = 1 consider mirror directions as unique
				inc_mirror = 0 consider mirror directions as outside of unique range.
		Output: True if input projection direction is in the first asymmetric subunit,
		        False otherwise.
		"""
		from math import degrees, radians, sin, cos, tan, atan, acos, sqrt
		if( (self.sym[0] == "c")  or  (self.sym[0] == "d" and (self.nsym//2)%2 == 0) ):
			if((phi>= 0.0 and phi<self.brackets[inc_mirror][0]) and (theta<=self.brackets[inc_mirror][1])):  return True
			else:  return False
		elif( self.sym[0] == "d" and (self.nsym//2)%2 == 1 ):
			if(theta<=self.brackets[inc_mirror][1]):
				phib = 360.0/self.nsym
				if( phi>=0.0 and phi<self.brackets[1][0] ):
					if(inc_mirror==1):  return True
					elif( (phi>= 0.0 and phi<phib/2) or (phi>= phib and phi<(phib+phib/2)) ): return True
			return False
			
		elif( (self.sym[:3] == "oct")  or  (self.sym[:4] == "icos") ):
			if( phi>= 0.0 and phi<self.brackets[inc_mirror][0] and theta<=self.brackets[inc_mirror][3] ):
				tmphi = min(phi, self.brackets[inc_mirror][2]-phi)
				baldwin_lower_alt_bound = \
				(sin(radians(self.brackets[inc_mirror][2]/2.0-tmphi))/tan(radians(self.brackets[inc_mirror][1])) + \
					sin(radians(tmphi))/tan(radians(self.brackets[inc_mirror][3])))/sin(radians(self.brackets[inc_mirror][2]/2.0))
				baldwin_lower_alt_bound = degrees(atan(1.0/baldwin_lower_alt_bound))
				#print(  "  baldwin_lower_alt_bound ",self.brackets,baldwin_lower_alt_bound,theta)
				if(baldwin_lower_alt_bound>theta): return True
				else: return False
			else:
				#print "phi",self.brackets
				return False
		elif( self.sym[:3] == "tet" ):
			if( phi>= 0.0 and phi<self.brackets[inc_mirror][0] and theta<=self.brackets[inc_mirror][3] ):
				tmphi = min(phi, self.brackets[inc_mirror][2]-phi)
				baldwin_lower_alt_bound = \
				(sin(radians(self.brackets[inc_mirror][2]/2.0-tmphi))/tan(radians(self.brackets[inc_mirror][1])) + \
					sin(radians(tmphi))/tan(radians(self.brackets[inc_mirror][3])))/sin(radians(self.brackets[inc_mirror][2]/2.0))
				baldwin_lower_alt_bound = degrees(atan(1.0/baldwin_lower_alt_bound))
				#print(  "  baldwin_lower_alt_bound ",phi,theta,baldwin_lower_alt_bound,self.brackets[inc_mirror])
				if(baldwin_lower_alt_bound>theta):
					if( inc_mirror == 1 ):
						return True
					else:
						baldwin_upper_alt_bound = \
						(sin(radians(self.brackets[inc_mirror][2]/2.0-tmphi))/tan(radians(self.brackets[inc_mirror][1])) + \
							sin(radians(tmphi))/tan(radians(self.brackets[inc_mirror][3]/2.0)))/sin(radians(self.brackets[inc_mirror][2]/2.0))
						baldwin_upper_alt_bound = degrees(atan(1.0/baldwin_upper_alt_bound))
						#print(  "  baldwin_upper_alt_bound ",phi,theta,baldwin_upper_alt_bound,self.brackets[inc_mirror])
						if(baldwin_upper_alt_bound<theta): return False
						else:  return True
				else: return False
			else:
				#print "phi",self.brackets
				return False
		else:  ERROR("unknown symmetry","symclass: is_in_subunit",1)

	def symmetry_related(self, angles):
		"""
		Generate all symmetry related instances of input angles
		Input:  is a list of list of n triplets  
			[[phi0,theta0,psi0],[phi1,theta1,psi1],...]
		Output: is a list of list triplets whose length is k times larger than that of input,
		        where k is symmetry multiplicity.  First k are symmetry related version of the first triplet, 
		        second k are symmetry related version of the second triplet and so on...
		   [[phi0,theta0,0],[phi0,theta0,0]_SYM0,...,[phi1,theta1,],[phi1,theta1,]_SYM1,...]
		"""
		redang = [angles[:]]
		if(self.sym[0] == "c"):
			qt = 360.0/self.nsym
			for l in range(1,self.nsym):
				redang.append([(angles[0]+l*qt)%360.0, angles[1], angles[2]])
		elif(self.sym[0] == "d"):
			nsm = self.nsym/2
			qt = 360.0/nsm
			for l in range(1,nsm):
				redang.append([(angles[0]+l*qt)%360.0, angles[1], angles[2]])
			for l in range(nsm,self.nsym):
				redang.append([(360.0-redang[l-nsm][0])%360.0, 180.0-angles[1], (angles[2]+180.0*(nsm%2))%360.0])
		else:
			from fundamentals import rotmatrix, recmat, mulmat
			mat = rotmatrix(angles[0],angles[1],angles[2])
			for l in range(1,self.nsym):
				p1,p2,p3 = recmat( mulmat( mat , self.symatrix[l]) )
				redang.append([p1,p2,p3])

		return redang


	def symmetry_neighbors(self, angles):
		"""
		Generate symmetry related instances of input angles only for asymmetric regions adjacent to the zero's one
		  input is a list of lists  [[phi0,theta0,0],[phi1,theta1,0],...]
		Output: is a list of list triplets whose length is k times larger than that of input,
		        where k is the number of adjacent regions for a given point group symmetry.  
		        First k are symmetry related version of the first triplet, 
		        second k are symmetry related version of the second triplet and so on...
		  output is [[phi0,theta0,0],[phi0,theta0,0]_SYM1,...,[phi1,theta1,],[phi1,theta1,]_SYM1,...]
		"""
		if( self.sym[0] == "c" or self.sym[0] == "d" ):
			temp = Util.symmetry_neighbors(angles, self.sym)
			nt = len(temp)/3
			return [[temp[l*3],temp[l*3+1],0.0] for l in range(nt) ]
		#  Note symmetry neighbors below refer to the particular order 
		#   in which this class generates symmetry matrices
		neighbors = {}
		neighbors["oct"]  = [1,2,3,8,9,12,13]
		neighbors["tet"]  = [1,2,3,4,6,7]
		neighbors["icos"] = [1,2,3,4,6,7,11,12]
		sang = [[] for l in range(len(angles)*(len(neighbors[self.sym])+1))]
		for i,q in enumerate(angles):  sang[i*(len(neighbors[self.sym])+1)] = angles[i][:]
		from fundamentals import rotmatrix, recmat, mulmat
		for i,q in enumerate(angles):
			mat = rotmatrix(q[0],q[1],q[2])
			for j,l in enumerate(neighbors[self.sym]):
				p1,p2,p3 = recmat( mulmat( mat , self.symatrix[l]) )
				sang[i*(len(neighbors[self.sym])+1) + (j+1)] = [p1,p2,0.0]
		return sang

<<<<<<< HEAD

	def reduce_anglesets(self, angles, inc_mirror=1, remove=False):
		#  Input is either list ot lists [[phi,thet,psi],[],[]] or a triplet [phi,thet,psi]
=======
	def reduce_anglesets(self, angles, inc_mirror=1):
		"""
		  Input is either list ot lists [[phi,thet,psi],[],[]] or a triplet [phi,thet,psi]
				inc_mirror = 1 consider mirror directions as unique
				inc_mirror = 0 consider mirror directions as outside of unique range.
		  It will map all triplets to the first asymmetric subunit.
		"""
>>>>>>> d7c795ca
		from math import degrees, radians, sin, cos, tan, atan, acos, sqrt
		import types
		is_platonic_sym = self.sym[0] == "o" or self.sym[0] == "i"
		if(self.sym[0] == "c"): qs = 360.0/self.nsym
		elif(self.sym[0] == "d"): qs = 720.0/self.nsym
		if( type(angles[0]) is list):
			toprocess = angles
			lis = True
		else:
			toprocess = [angles]
			lis = False
		redang = []
		for q in toprocess:
			phi = q[0]; theta = q[1]; psi = q[2]
			if is_platonic_sym:
				if(not self.is_in_subunit(phi, theta, 1)):
<<<<<<< HEAD
					if inc_mirror == 0 and remove:
						continue
=======
>>>>>>> d7c795ca
					mat = rotmatrix(phi,theta,psi)
					for l in range(self.nsym):
						p1,p2,p3 = recmat( mulmat( mat , self.symatrix[l]) )
						#print(p1,p2,p3)
						if(self.is_in_subunit(p1, p2, 1)):
							phi=p1; theta=p2; psi=p3
							#print("  FOUND ")
							break
					if( inc_mirror == 0 ):
						if(phi>=self.brackets[0][0]):
							phi = self.brackets[1][0]-phi
							if(l>0): psi = (360.0-psi)%360.0
				elif(inc_mirror == 0):
<<<<<<< HEAD
					if(phi>=self.brackets[0][0] and not remove):
						phi = self.brackets[1][0]-phi
						psi = (360.0-psi)%360.0
					elif(phi>=self.brackets[0][0] and remove):
						continue
					elif(inc_mirror == 0):
						if(phi>=self.brackets[0][0] and not remove):
							phi = self.brackets[1][0]-phi
						elif(phi>=self.brackets[0][0] and remove):
							continue
			elif( self.sym[0] == "t" ):
				if(not self.is_in_subunit(phi, theta, inc_mirror)):
					if inc_mirror == 0 and remove:
						continue
=======
					if(phi>=self.brackets[0][0]):
						phi = self.brackets[1][0]-phi
						psi = (360.0-psi)%360.0
					elif(inc_mirror == 0):
						if(phi>=self.brackets[0][0]):  phi = self.brackets[1][0]-phi
			elif( self.sym[0] == "t" ):
				if(not self.is_in_subunit(phi, theta, inc_mirror)):
>>>>>>> d7c795ca
					mat = rotmatrix(phi,theta,psi)
					fifi = False
					for l in range(self.nsym):
						p1,p2,p3 = recmat( mulmat( mat , self.symatrix[l]) )
						if(self.is_in_subunit(p1, p2, inc_mirror)):
							if(inc_mirror):
								phi=p1; theta=p2; psi=p3
								fifi = True
								break
							else:
								if(self.is_in_subunit(p1, p2, 0)):
									phi=p1; theta=p2; psi=p3
									fifi = True
									break
					if(inc_mirror == 1 and not fifi): print("  FAILED no mirror ")
					if( not fifi ):
						phi = (180.0+phi)%360.0; theta = 180.0 - theta; psi = (180.0 - psi)%360.0
						mat = rotmatrix(phi,theta,psi)
						for l in range(self.nsym):
							p1,p2,p3 = recmat( mulmat( mat , self.symatrix[l]) )
							if(self.is_in_subunit(p1, p2, 0)):
								phi=p1; theta=p2; psi=p3
								fifi = True
								break

					if( not fifi ):  print("  FAILED mirror ")
			else:
<<<<<<< HEAD
				if( theta>90.0  and inc_mirror == 0 and not remove):
					phi = (180.0+phi)%360.0; theta = 180.0 - theta; psi = (180.0 - psi)%360.0
				elif( theta>90.0  and inc_mirror == 0 and remove):
					continue

				if( inc_mirror == 0 and remove):
					if 0 <= phi and phi < qs:
						pass
					else:
						continue
				else:
					phi = phi%qs

				if(self.sym[0] == "d"):
					if( inc_mirror == 0 ):
						if((self.nsym//2)%2 == 0):
							if(phi>=qs/2 and not remove):
								phi = qs-phi
								psi = (360.0-psi)%360.0
							elif(phi>=qs/2 and remove):
								continue
						else:
							if(phi>=360.0/self.nsym/2 and phi<360.0/self.nsym and not remove):
								phi = 360.0/self.nsym-phi
								psi = 360.0 - psi
							elif(phi>=360.0/self.nsym/2 and phi<360.0/self.nsym and remove):
								continue
							elif(phi>=360.0/self.nsym+360.0/self.nsym/2 and phi<720.0/self.nsym and not remove):
								phi = 720.0/self.nsym-phi+360.0/self.nsym
								psi = (360.0-psi)%360.0
							elif(phi>=360.0/self.nsym+360.0/self.nsym/2 and phi<720.0/self.nsym and remove):
								continue
=======
				if( theta>90.0  and inc_mirror == 0 ):
					phi = (180.0+phi)%360.0; theta = 180.0 - theta; psi = (180.0 - psi)%360.0
				phi = phi%qs
				if(self.sym[0] == "d"):
					if( inc_mirror == 0 ):
						if((self.nsym//2)%2 == 0):
							if(phi>=qs/2):
								phi = qs-phi
								psi = (360.0-psi)%360.0
						else:
							if(phi>=360.0/self.nsym/2 and phi<360.0/self.nsym):
								phi = 360.0/self.nsym-phi
								psi = 360.0 - psi
							elif(phi>=360.0/self.nsym+360.0/self.nsym/2 and phi<720.0/self.nsym):
								phi = 720.0/self.nsym-phi+360.0/self.nsym
								psi = (360.0-psi)%360.0
>>>>>>> d7c795ca

			redang.append([phi, theta, psi])

		if lis: return redang
		else: return redang[0]

	def reduce_angles(self, phiin, thetain, psiin, inc_mirror=1):
		"""
		  It will map three input angles to the first asymmetric subunit.
				inc_mirror = 1 consider mirror directions as unique
				inc_mirror = 0 consider mirror directions as outside of unique range.
		"""
		from math import degrees, radians, sin, cos, tan, atan, acos, sqrt
		is_platonic_sym = self.sym[0] == "o" or self.sym[0] == "i"
		if(self.sym[0] == "c"): qs = 360.0/self.nsym
		elif(self.sym[0] == "d"): qs = 720.0/self.nsym
		if is_platonic_sym:
			if(not self.is_in_subunit(phiin, thetain, 1)):
				mat = rotmatrix(phiin,thetain,psiin)
				phi=phiin; theta=thetain; psi=psiin
				for l in range(self.nsym):
					p1,p2,p3 = recmat( mulmat( mat , self.symatrix[l]) )
					#print(p1,p2,p3)
					if(self.is_in_subunit(p1, p2, 1)):
						phi=p1; theta=p2; psi=p3
						#print("  FOUND ")
						break
				if( inc_mirror == 0 ):
					if(phi>=self.brackets[0][0]):
						phi = self.brackets[1][0]-phi
						if(l>0): psi = (360.0-psi)%360.0
			elif(inc_mirror == 0):
				phi = phiin; theta = thetain; psi = psiin
				if(phi>=self.brackets[0][0]):
					phi = self.brackets[1][0]-phi
					psi = (360.0-psi)%360.0
			else:
				phi = phiin; theta = thetain; psi = psiin
		elif( self.sym[0] == "t" ):
			phi=phiin; theta=thetain; psi=psiin
			if(not self.is_in_subunit(phi, theta, inc_mirror)):
				mat = rotmatrix(phi,theta,psi)
				for l in range(self.nsym):
					p1,p2,p3 = recmat( mulmat( mat , self.symatrix[l]) )
					#print(" ASYM  ",l,p1,p2,p3 )
					if(self.is_in_subunit(p1, p2, inc_mirror)):
						if(inc_mirror):  return p1,p2,p3
						else:
							if(self.is_in_subunit(p1, p2, 0)):  return p1,p2,p3
				if(inc_mirror == 1): print("  FAILED no mirror ")
				phi = (180.0+phi)%360.0; theta = 180.0 - theta; psi = (180.0 - psi)%360.0
				mat = rotmatrix(phi,theta,psi)
				for l in range(self.nsym):
					p1,p2,p3 = recmat( mulmat( mat , self.symatrix[l]) )
					#print(" MIR  ",l,p1,p2,p3 )
					if(self.is_in_subunit(p1, p2, 0)):  return p1,p2,p3

				print("  FAILED mirror ")
		else:
			if( thetain>90.0 and inc_mirror == 0 ):
				phi = (180.0+phiin)%360.0; theta = 180.0 - thetain; psi = (180.0 - psiin)%360.0
			else:
				phi = phiin; theta = thetain; psi = psiin
			phi = phi%qs
			if(self.sym[0] == "d"):
				if( inc_mirror == 0 ):
					if((self.nsym//2)%2 == 0):
						if(phi>=qs/2):
							phi = qs-phi
							psi = 360.0 - psi
					else:
						if(phi>=360.0/self.nsym/2 and phi<360.0/self.nsym):
							phi = 360.0/self.nsym-phi
							psi = 360.0 - psi
						elif(phi>=360.0/self.nsym+360.0/self.nsym/2 and phi<720.0/self.nsym):
							phi = 720.0/self.nsym-phi+360.0/self.nsym
							psi = 360.0 - psi

		return phi, theta, psi

	"""
	def reduce_normal(self, phi, theta, psi, inc_mirror):
		from math import degrees, radians, sin, cos, tan, atan, acos, sqrt
		return False
	"""

	def even_angles(self, delta = 15.0, theta1=-1.0, theta2=-1.0, phi1=-1.0, phi2=-1.0, \
					method = 'S', phiEqpsi = "Zero", inc_mirror = 1):
		"""Create a list of Euler angles suitable for projections.
		   method is either 'S' - for Saff algorithm
					   or   'P' - for Penczek '94 algorithm
						 'S' assumes phi1<phi2 and phi2-phi1>> delta ;
		   symmetry  - if this is set to point-group symmetry (cn or dn) or helical symmetry with point-group symmetry (scn or sdn), \
						 it will yield angles from the asymmetric unit, not the specified range;
		"""

		from math      import pi, sqrt, cos, acos, tan, sin, radians, degrees
		from utilities import even_angles_cd
		angles = []
		phi2_org = phi2
		if(phi2_org < 0.0):  phi2_org = self.brackets[1][0] - 1.0e-7 # exclude right border of unit
		theta2_org = theta2
		if(theta2_org < 0.0): theta2_org = self.brackets[1][3]
		if(phi2<phi1 or theta2<theta1 or delta <= 0.0):  ERROR("even_angles","incorrect parameters (phi1,phi2,theta1,theta2,delta): %f   %f   %f   %f   %f"%(phi1,phi2,theta1,theta2,delta),1)
		if(phi1 < 0.0):  phi1 = 0.0
		if(phi2 < 0.0):  phi2 = self.brackets[inc_mirror][0] - 1.0e-7 # exclude right border of unit
		if(theta1 < 0.0): theta1 = 0.0
		if(theta2 < 0.0): theta2 = self.brackets[inc_mirror][3]
		#print " parameters (phi1,phi2,theta,theta2,delta): %f   %f   %f   %f   %f"%(phi1,phi2,theta1,theta2,delta)
		#
		if(self.sym[0] != "s"):
			"""Create a list of Euler angles suitable for projections.
			   method is either 'S' - for Saff algorithm
							  or   'P' - for Penczek '94 algorithm
					  'S' assumes phi1<phi2 and phi2-phi1>> delta ;
			   phiEqpsi  - set this to 'Minus', if you want psi=-phi;
			"""
			angles = []
			is_platonic_sym = self.sym[0] == "o" or self.sym[0] == "t" or self.sym[0] == "i"
			if (method == 'P'):
				theta = theta1
				while(theta <= theta2):
					phi = phi1
					if(theta==0.0 or theta==180.0): detphi = 2*phi2
					else:  detphi = delta/sin(radians(theta))
					while(phi<phi2):
						if(self.is_in_subunit(phi, theta, inc_mirror)): 	angles.append([phi, theta, 0.0])
						else:  	angles.append([phi, theta, 0.0])
						phi += detphi
					theta += delta
			else:
				# I have to use original phi2 and theta2 to compute Deltaz and wedgeFactor as otherwise
				# points for include mirror differ from do not include mirror.
				Deltaz  = cos(radians(theta2_org))-cos(radians(theta1))
				s       = delta*pi/180.0
				NFactor = 3.6/s
				wedgeFactor = abs(Deltaz*(phi2_org-phi1)/720.0)
				NumPoints   = int(NFactor*NFactor*wedgeFactor)
				angles.append([phi1, theta1, 0.0])
				# initialize loop
				phistep = phi2_org-phi1
				z1 = cos(radians(theta1))
				phi = phi1
				for k in range(1, NumPoints-1):
					z = z1 + Deltaz*k/(NumPoints-1)
					r = sqrt(1.0-z*z)
					phi = phi1+(phi + delta/r - phi1)%phistep
					theta = degrees(acos(z))
					if(theta>180.0):  break
					if(not self.is_in_subunit(phi, theta, inc_mirror)): continue
					angles.append([phi, theta, 0.0])
				#angles.append([p2,t2,0])  # This is incorrect, as the last angle is really the border, not the element we need. PAP 01/15/07
			if (phiEqpsi == 'Minus'):
				for k in range(len(angles)): angles[k][2] = (720.0 - angles[k][0])%360.0
			if( (self.sym[0] == "c" or self.sym[0] == "d") and ((theta2 == 180.) or (theta2 >= 180. and delta == 180.0))):  angles.append( [0.0, 180.0, 0.0] )

		"""
		#  Helical symmetry should not be here
		elif(self.sym[0]  == "s"):

			#if symetry is "s", deltphi=delta, theata intial=theta1, theta end=90, delttheta=theta2
			# for helical, theta1 cannot be 0.0
			if theta1 > 90.0:
				ERROR('theta1 must be less than 90.0 for helical symmetry', 'even_angles', 1)
			if theta1 == 0.0: theta1 =90.0
			theta_number = int((90.0 - theta1)/theta2)
			#for helical, symmetry = s or scn
			cn = int(self.sym[2:])
			for j in range(theta_number,-1, -1):

				if( j == 0):
					if (self.sym[1] =="c"):
						if cn%2 == 0:
							k=int(359.99/cn/delta)
						else:
							k=int(359.99/2/cn/delta)
					elif (self.sym[1] =="d"):
						if cn%2 == 0:
							k=int(359.99/2/cn/delta)
						else:
							k=int(359.99/4/cn/delta)
					else:
						ERROR("For helical strucutre, we only support scn and sdn symmetry","even_angles",1)

				else:
					if (self.sym[1] =="c"):
						k=int(359.99/cn/delta)
					elif (self.sym[1] =="d"):
						k=int(359.99/2/cn/delta)

				for i in range(k+1):
						angles.append([i*delta,90.0-j*theta2,90.0])
			"""
		return angles<|MERGE_RESOLUTION|>--- conflicted
+++ resolved
@@ -1791,11 +1791,6 @@
 				sang[i*(len(neighbors[self.sym])+1) + (j+1)] = [p1,p2,0.0]
 		return sang
 
-<<<<<<< HEAD
-
-	def reduce_anglesets(self, angles, inc_mirror=1, remove=False):
-		#  Input is either list ot lists [[phi,thet,psi],[],[]] or a triplet [phi,thet,psi]
-=======
 	def reduce_anglesets(self, angles, inc_mirror=1):
 		"""
 		  Input is either list ot lists [[phi,thet,psi],[],[]] or a triplet [phi,thet,psi]
@@ -1803,7 +1798,6 @@
 				inc_mirror = 0 consider mirror directions as outside of unique range.
 		  It will map all triplets to the first asymmetric subunit.
 		"""
->>>>>>> d7c795ca
 		from math import degrees, radians, sin, cos, tan, atan, acos, sqrt
 		import types
 		is_platonic_sym = self.sym[0] == "o" or self.sym[0] == "i"
@@ -1820,11 +1814,6 @@
 			phi = q[0]; theta = q[1]; psi = q[2]
 			if is_platonic_sym:
 				if(not self.is_in_subunit(phi, theta, 1)):
-<<<<<<< HEAD
-					if inc_mirror == 0 and remove:
-						continue
-=======
->>>>>>> d7c795ca
 					mat = rotmatrix(phi,theta,psi)
 					for l in range(self.nsym):
 						p1,p2,p3 = recmat( mulmat( mat , self.symatrix[l]) )
@@ -1838,22 +1827,6 @@
 							phi = self.brackets[1][0]-phi
 							if(l>0): psi = (360.0-psi)%360.0
 				elif(inc_mirror == 0):
-<<<<<<< HEAD
-					if(phi>=self.brackets[0][0] and not remove):
-						phi = self.brackets[1][0]-phi
-						psi = (360.0-psi)%360.0
-					elif(phi>=self.brackets[0][0] and remove):
-						continue
-					elif(inc_mirror == 0):
-						if(phi>=self.brackets[0][0] and not remove):
-							phi = self.brackets[1][0]-phi
-						elif(phi>=self.brackets[0][0] and remove):
-							continue
-			elif( self.sym[0] == "t" ):
-				if(not self.is_in_subunit(phi, theta, inc_mirror)):
-					if inc_mirror == 0 and remove:
-						continue
-=======
 					if(phi>=self.brackets[0][0]):
 						phi = self.brackets[1][0]-phi
 						psi = (360.0-psi)%360.0
@@ -1861,7 +1834,6 @@
 						if(phi>=self.brackets[0][0]):  phi = self.brackets[1][0]-phi
 			elif( self.sym[0] == "t" ):
 				if(not self.is_in_subunit(phi, theta, inc_mirror)):
->>>>>>> d7c795ca
 					mat = rotmatrix(phi,theta,psi)
 					fifi = False
 					for l in range(self.nsym):
@@ -1889,40 +1861,6 @@
 
 					if( not fifi ):  print("  FAILED mirror ")
 			else:
-<<<<<<< HEAD
-				if( theta>90.0  and inc_mirror == 0 and not remove):
-					phi = (180.0+phi)%360.0; theta = 180.0 - theta; psi = (180.0 - psi)%360.0
-				elif( theta>90.0  and inc_mirror == 0 and remove):
-					continue
-
-				if( inc_mirror == 0 and remove):
-					if 0 <= phi and phi < qs:
-						pass
-					else:
-						continue
-				else:
-					phi = phi%qs
-
-				if(self.sym[0] == "d"):
-					if( inc_mirror == 0 ):
-						if((self.nsym//2)%2 == 0):
-							if(phi>=qs/2 and not remove):
-								phi = qs-phi
-								psi = (360.0-psi)%360.0
-							elif(phi>=qs/2 and remove):
-								continue
-						else:
-							if(phi>=360.0/self.nsym/2 and phi<360.0/self.nsym and not remove):
-								phi = 360.0/self.nsym-phi
-								psi = 360.0 - psi
-							elif(phi>=360.0/self.nsym/2 and phi<360.0/self.nsym and remove):
-								continue
-							elif(phi>=360.0/self.nsym+360.0/self.nsym/2 and phi<720.0/self.nsym and not remove):
-								phi = 720.0/self.nsym-phi+360.0/self.nsym
-								psi = (360.0-psi)%360.0
-							elif(phi>=360.0/self.nsym+360.0/self.nsym/2 and phi<720.0/self.nsym and remove):
-								continue
-=======
 				if( theta>90.0  and inc_mirror == 0 ):
 					phi = (180.0+phi)%360.0; theta = 180.0 - theta; psi = (180.0 - psi)%360.0
 				phi = phi%qs
@@ -1939,7 +1877,6 @@
 							elif(phi>=360.0/self.nsym+360.0/self.nsym/2 and phi<720.0/self.nsym):
 								phi = 720.0/self.nsym-phi+360.0/self.nsym
 								psi = (360.0-psi)%360.0
->>>>>>> d7c795ca
 
 			redang.append([phi, theta, psi])
 
