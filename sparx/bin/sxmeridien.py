#!/usr/bin/env python
#
#  11/07/2016
#  
#  CPU subgroup
#  10/27/2016  Added sigma2 updating in the first phased called PRIMARY
#  11/07       Shared refvol
#  11/26       Removed heapsort option from numpy sorting.  It seems standard one works better.


from __future__ import print_function
from EMAN2 	import *
from sparx 	import *
from EMAN2 import EMNumPy
from logger import Logger, BaseLogger_Files
import global_def

from mpi   	import  *
from math  	import  *
from random import *
import numpy as np


import os
import sys
import subprocess
import time
import string
import json
from   sys 	import exit
from   time import localtime, strftime, sleep
global Tracker, Blockdata


mpi_init(0, [])

Blockdata = {}
#  MPI stuff
Blockdata["nproc"]              = mpi_comm_size(MPI_COMM_WORLD)
Blockdata["myid"]               = mpi_comm_rank(MPI_COMM_WORLD)
Blockdata["main_node"]          = 0
Blockdata["shared_comm"]		= mpi_comm_split_type(MPI_COMM_WORLD, MPI_COMM_TYPE_SHARED,  0, MPI_INFO_NULL)
Blockdata["myid_on_node"]		= mpi_comm_rank(Blockdata["shared_comm"])
Blockdata["no_of_processes_per_group"] = mpi_comm_size(Blockdata["shared_comm"])
masters_from_groups_vs_everything_else_comm = mpi_comm_split(MPI_COMM_WORLD, Blockdata["main_node"] == Blockdata["myid_on_node"], Blockdata["myid_on_node"])
Blockdata["color"], Blockdata["no_of_groups"], balanced_processor_load_on_nodes = get_colors_and_subsets(Blockdata["main_node"], MPI_COMM_WORLD, Blockdata["myid"], \
		Blockdata["shared_comm"], Blockdata["myid_on_node"], masters_from_groups_vs_everything_else_comm)
#  We need two nodes for processing of volumes
Blockdata["node_volume"]		= [Blockdata["no_of_groups"]-2, Blockdata["no_of_groups"]-1]  # For 3D stuff take two last nodes\
#  We need two CPUs for processing of volumes, they are taken to be main CPUs on each volume
#  We have to send the two myids to all nodes so we can identify main nodes on two selected groups.
Blockdata["main_shared_nodes"]	= [Blockdata["node_volume"][0]*Blockdata["no_of_processes_per_group"],Blockdata["node_volume"][1]*Blockdata["no_of_processes_per_group"]]
# end of Blockdata

#######

def create_subgroup():
	# select a subset of myids to be in subdivision
	if( Blockdata["myid_on_node"] < Blockdata["ncpuspernode"] ): submyids = [Blockdata["myid"]]
	else:  submyids = []

	submyids = wrap_mpi_gatherv(submyids, Blockdata["main_node"], MPI_COMM_WORLD)
	submyids = wrap_mpi_bcast(submyids, Blockdata["main_node"], MPI_COMM_WORLD)
	#if( Blockdata["myid"] == Blockdata["main_node"] ): print(submyids)
	world_group = mpi_comm_group(MPI_COMM_WORLD)
	subgroup = mpi_group_incl(world_group,len(submyids),submyids)
	#print(" XXX world group  ",Blockdata["myid"],world_group,subgroup)
	Blockdata["subgroup_comm"] = mpi_comm_create(MPI_COMM_WORLD, subgroup)
	mpi_barrier(MPI_COMM_WORLD)
	#print(" ZZZ subgroup  ",Blockdata["myid"],world_group,subgroup,subgroup_comm)

	Blockdata["subgroup_size"] = -1
	Blockdata["subgroup_myid"] = -1
	if (MPI_COMM_NULL != Blockdata["subgroup_comm"]):
		Blockdata["subgroup_size"] = mpi_comm_size(Blockdata["subgroup_comm"])
		Blockdata["subgroup_myid"] = mpi_comm_rank(Blockdata["subgroup_comm"])
	#  "nodes" are zero nodes on subgroups on the two "node_volume" that compute backprojection
	Blockdata["nodes"] = [Blockdata["node_volume"][0]*Blockdata["ncpuspernode"], Blockdata["node_volume"][1]*Blockdata["ncpuspernode"]]
	mpi_barrier(MPI_COMM_WORLD)
	return


#if( Blockdata["subgroup_myid"] > -1 ):
#	dudu = [Blockdata["subgroup_myid"]]
#	dudu = wrap_mpi_gatherv(dudu, 0, Blockdata["subgroup_comm"])
#	if Blockdata["subgroup_myid"] == 0 :  print("  HERE  ",dudu)

#we may want to free it in order to use different number of CPUs
#  create_subgroup()
#if( Blockdata["subgroup_myid"] > -1 ): mpi_comm_free(Blockdata["subgroup_comm"])


def AI( fff, anger, shifter, chout = False):
	global Tracker, Blockdata
	#  chout - if true, one can print, call the program with, chout = (Blockdata["myid"] == Blockdata["main_node"])
	#  fff (fsc), anger, shifter are coming from the previous iteration
	#  
	#  Possibilities we will consider:
	#    1.  resolution improved: keep going with current settings.
	#    2.  resolution stalled and no pwadjust: turn on pwadjust
	#    3.  resolution stalled and pwadjust: move to the next phase
	#    4.  resolution decreased: back off and move to the next phase
	#    5.  All phases tried and nxinit < nnxo: set nxinit == nnxo and run local searches.
	from sys import exit
	keepgoing = 1

	if(Tracker["mainiteration"] == 1):
		Tracker["state"] = "INITIAL"

		inc = Tracker["currentres"]
		if Tracker["large_at_Nyquist"]:	inc += int(0.25 * Tracker["constants"]["nnxo"]/2 +0.5)
		else:							inc += Tracker["nxstep"]
		Tracker["nxinit"] = min(2*inc, Tracker["constants"]["nnxo"] )  #  Cannot exceed image size
		Tracker["local"]       = False
		#  Do not use CTF during first iteration
		#Tracker["applyctf"]    = False
		Tracker["constants"]["best"] = Tracker["mainiteration"]
	else:
		if( Tracker["mainiteration"] == 2 ):  Tracker["state"] = "PRIMARY"
		l05 = -1
		l01 = -1
		for i in xrange(len(fff)):
			if(fff[i] < 0.5):
				l05 = i-1
				break
		for i in xrange(len(fff)):
			if(fff[i] < 0.143):
				l01 = i-1
				break
		l01 = max(l01,-1)

		if( chout ): print("  Dealing with FSC; Tracker[nxstep], TR[currentres], l05, l01:",Tracker["nxstep"],Tracker["currentres"],l05, l01)
		Tracker["nxstep"] = max(Tracker["nxstep"], l01-l05+5)
		Tracker["large_at_Nyquist"] = fff[Tracker["nxinit"]//2-1] > 0.2


		if( Tracker["mainiteration"] == 2 ):  maxres = Tracker["constants"]["inires"]
		else:                                 maxres = max(l05, 5)  #  5 is minimum resolution of the map, could be set by the user

		if( maxres >= Tracker["bestres"]):
			Tracker["bestres"]				= maxres	
			Tracker["constants"]["best"] 	= Tracker["mainiteration"]

		if( maxres > Tracker["currentres"]):
			Tracker["no_improvement"] 		= 0
			Tracker["no_params_changes"] 	= 0
		else:    Tracker["no_improvement"] += 1

		Tracker["currentres"] = maxres

		#  figure changes in params
		shifter *= 0.71
		if( chout ):  print("  incoming  pares  ",Blockdata["myid"],Tracker["anger"] ,anger,Tracker["shifter"],shifter)
		if( 1.03*anger >= Tracker["anger"] and 1.03*shifter >= Tracker["shifter"] ):	Tracker["no_params_changes"] += 1 #<<<--- 1.03 angle 1.03 shifter after 0.71 ratio
		else:																			Tracker["no_params_changes"]  = 0

		if( anger < Tracker["anger"] ):			Tracker["anger"]   = anger
		if( shifter < Tracker["shifter"] ):		Tracker["shifter"] = shifter

		inc = Tracker["currentres"]
		if Tracker["large_at_Nyquist"]:	inc += int(0.25 * Tracker["constants"]["nnxo"]/2 +0.5)
		else:							inc += Tracker["nxstep"]
		tmp = min(2*inc, Tracker["constants"]["nnxo"] )  #  Cannot exceed image size

		if( chout ): print("  IN AI nxstep, large at Nyq, outcoming current res, adjusted current, estimated image size",Tracker["nxstep"],Tracker["large_at_Nyquist"],Tracker["currentres"],inc,tmp)

		Tracker["nxinit"] = tmp
		#  decide angular step and translations
		if((Tracker["no_improvement"]>=Tracker["constants"]["limit_improvement"]) and (Tracker["no_params_changes"]>=Tracker["constants"]["limit_changes"])):
			if Tracker["delta"] <0.75 *Tracker["acc_rot"]:#<<<----it might cause converge issues when shake is 0.0 
				Tracker["saturated_sampling"] = True
			else:
				Tracker["saturated_sampling"] = False
				range, step = compute_search_params(Tracker["acc_trans"], Tracker["shifter"], Tracker["xr"])
				if( chout ):   print("  Computed  pares  ",Tracker["anger"] ,anger,Tracker["shifter"],shifter, Tracker["xr"],range, step)
				Tracker["xr"] = range
				Tracker["ts"] = step
				Tracker["delta"] /= 2.0
				if( Tracker["delta"] <= 3.75 ):
					#  CHANGE SIGMA2 OF ANGLES' DISTRIBUTION TO NARROW SEARCHES
					#sigma2_rot = sigma2_tilt = sigma2_psi = (2. * Tracker["delta"])**2
					Tracker["an"]		= 6*Tracker["delta"]
					Tracker["state"]	= "RESTRICTED"
				else:
					Tracker["an"] 		= -1
					if( Tracker["state"] == "PRIMARY" ):  Tracker["state"] = "EXHAUSTIVE"
				if( chout ): print("  IN AI there was reset due to no changes, adjust stuff  ",Tracker["no_improvement"],Tracker["no_params_changes"],Tracker["delta"],Tracker["xr"],Tracker["ts"], Tracker["state"])
				Tracker["no_improvement"]		= 0
				Tracker["no_params_changes"]	= 0
				Tracker["anger"]				= 1.0e23
				Tracker["shifter"]				= 1.0e23

	return keepgoing


def params_changes( params, oldparams ):
	#  Indexes contain list of images processed - sorted integers, subset of the full range.
	#  params - contain parameters associated with these images
	#  Both lists can be of different sizes, so we have to find a common subset
	#  We do not compensate for random changes of grids.
	from utilities    	import getang3
	from utilities    	import rotate_shift_params
	from pixel_error  	import max_3D_pixel_error
	from EMAN2        	import Vec2f
	from math 			import sqrt
	import sets

	n = len(params)
	anger       = 0.0
	shifter     = 0.0
	#  The shifter is given in the full scale displacement
	for i in xrange(n):
		shifter     += (params[i][3] - oldparams[i][3] )**2 + (params[i][4] - oldparams[i][4] )**2
		anger += get_anger(params[i][0:3], oldparams[i][0:3],Tracker["constants"]["symmetry"])

	return round(anger/n,5), round(sqrt(shifter/n),5)


def compute_search_params(acc_trans, shifter, old_range):
	if(old_range == 0.0 and shifter != 0.0):  old_range = acc_trans
	step   = min(1.5, 0.75*acc_trans)
	range  = min( 1.3*old_range, 5.0*shifter)
	range  = max(range, 1.5*step)
	if range > 4.0*step :   range /= 2.0
	if range > 4.0*step :   step   = range/4.0
	if(range == 0.0):  step = 1.0
	return range, step
	
def assign_particles_to_groups(minimum_group_size = 10):
	global Tracker, Blockdata
	from random import shuffle
	#  Input data does not have to be consecutive in terms of ptcl_source_image or defocus
	#

	try:
		stmp    = EMUtil.get_all_attributes(Tracker["constants"]["stack"], "ptcl_source_image")
		if Tracker["constants"]["CTF"]:
			defstmp = EMUtil.get_all_attributes(Tracker["constants"]["stack"],"ctf")
		else:
			defstmp = [-1.0]*len(stmp)
		for i in xrange(len(defstmp)): defstmp[i] = round(defstmp[i].defocus, 4)
	except:
		if Tracker["constants"]["CTF"]:
			stmp = EMUtil.get_all_attributes(Tracker["constants"]["stack"],"ctf")
			for i in xrange(len(stmp)):  stmp[i] = round(stmp[i].defocus, 4)
			defstmp = stmp[:]
		else:
			ERROR("Either ptcl_source_image or ctf has to be present in the header.","meridien",1)

	tt = [[stmp[i],i] for i in xrange(len(stmp))]
	tt.sort()
	tt.append([-1,-1])
	st = tt[0][0]
	sd = []
	occup = []
	groups = []
	ig = 0
	ib = 0
	for i in xrange(len(tt)):
		if(st != tt[i][0]):
			# create a group
			groups.append([tt[k][1] for k in xrange(ib,i)])
			sd.append([st,defstmp[tt[ib][1]]])
			occup.append(len(groups[ig]))
			groups[ig].sort()
			ib = i
			st = tt[i][0]
			ig += 1
	del tt, stmp, defstmp
	#print(" UUU  ", sd)
	#  [0]ID, [1]stamp, [2]defocus, [3]occupancy, [4]groups
	cross_reference_txt = [[[i] for i in xrange(len(sd))], [sd[i][0] for i in xrange(len(sd))], [sd[i][1] for i in xrange(len(sd))], [occup[i] for i in xrange(len(sd))], [groups[i] for i in xrange(len(sd))]]
	del occup, groups

	#  Remove small groups
	while(min(cross_reference_txt[3]) < minimum_group_size):
		#print("  minimum occupancy ",min(cross_reference_txt[3]),len(cross_reference_txt[3]))
		#  Find smallest group
		lax = minimum_group_size
		for i in xrange(len(cross_reference_txt[3])):
			if(lax > cross_reference_txt[3][i]):
				lax = cross_reference_txt[3][i]
				togo = i
		if Tracker["constants"]["CTF"]:
			# find nearest group by defocus
			sdef = 1.e23
			for i in xrange(len(cross_reference_txt[3])):
				if(i != togo):
					qt = abs(cross_reference_txt[2][i] - cross_reference_txt[2][togo])
					if(qt<sdef):
						target = i
						sdef = qt
		else:
			# find the next smallest
			lax = minimum_group_size
			for i in xrange(len(cross_reference_txt[3])):
				if(i != togo):
					if(lax > cross_reference_txt[3][i]):
						lax = cross_reference_txt[3][i]
						target = i
			
		#print("  merging groups  ",target,togo,cross_reference_txt[2][target],cross_reference_txt[2][togo],cross_reference_txt[3][target],cross_reference_txt[3][togo],len(cross_reference_txt[4][target]),len(cross_reference_txt[4][togo]))
		cross_reference_txt[2][target] = (cross_reference_txt[2][target]*sum(cross_reference_txt[0][target])+cross_reference_txt[2][togo]*sum(cross_reference_txt[0][togo]))
		cross_reference_txt[0][target] += cross_reference_txt[0][togo]
		cross_reference_txt[2][target] /= sum(cross_reference_txt[0][target])
		cross_reference_txt[3][target] += cross_reference_txt[3][togo]
		cross_reference_txt[4][target] += cross_reference_txt[4][togo]
		#print("  merged  ",cross_reference_txt[0][target],cross_reference_txt[3][target],len(cross_reference_txt[4][target]))

		#  remove the group
		for i in xrange(len(cross_reference_txt)):  del cross_reference_txt[i][togo]



	#  Sort as much as possible by the original particle number
	for i in xrange(len(cross_reference_txt[4])):
		cross_reference_txt[4][i].sort()

	temp = [[i,cross_reference_txt[4][i][0]] for i in xrange(len(cross_reference_txt[0]))]

	from operator import itemgetter
	temp.sort(key = itemgetter(1))

	cross_reference_txt = [[cross_reference_txt[j][temp[i][0]] for i in xrange(len(cross_reference_txt[0]))] for j in xrange(5)]

	write_text_row(cross_reference_txt[0], os.path.join(Tracker["constants"]["masterdir"],"main000","groupids.txt") )
	write_text_row([[sd[cross_reference_txt[0][i][j]][0] for j in xrange(len(cross_reference_txt[0][i]))]  for i in xrange(len(cross_reference_txt[0]))], os.path.join(Tracker["constants"]["masterdir"],"main000","micids.txt") )

	Tracker["constants"]["number_of_groups"] = len(cross_reference_txt[0])
	#  split into two chunks by groups
	lili = [[],range(Tracker["constants"]["number_of_groups"])]
	shuffle(lili[1])
	lili[0] = lili[1][:len(lili[1])//2]
	lili[1] = lili[1][len(lili[1])//2:]
	lili[0].sort()
	lili[1].sort()

	#  Create output tables
	for iproc in xrange(2):
		write_text_row([cross_reference_txt[0][i] for i in lili[iproc]] , os.path.join(Tracker["constants"]["masterdir"],"main000","groupids_%03d.txt"%iproc) )
		write_text_row([[sd[cross_reference_txt[0][i][j]][0] for j in xrange(len(cross_reference_txt[0][i]))]  for i in lili[iproc]], os.path.join(Tracker["constants"]["masterdir"],"main000","micids_%03d.txt"%iproc) )
	del sd

	write_text_file([len(cross_reference_txt[4][i]) for i in xrange(len(cross_reference_txt[4]))], os.path.join(Tracker["constants"]["masterdir"],"main000","number_of_particles_per_group.txt") )


	q0 = []
	g0 = []
	q1 = []
	g1 = []
	for i in lili[0]:
		g0 += [i]*len(cross_reference_txt[4][i])
		q0 += cross_reference_txt[4][i]
	for i in lili[1]:
		g1 += [i]*len(cross_reference_txt[4][i])
		q1 += cross_reference_txt[4][i]
	Tracker["nima_per_chunk"] = [len(q0), len(q1)]

	#for iproc in xrange(2):
	#	if( Tracker["nima_per_chunk"][iproc] < Blockdata["nproc"] ):  ERROR("Number of particles per chunk smaller than the number of CPUs","assign_particles_to_groups",1,Blockdata["myid"])
	#write_text_file(q0, os.path.join(Tracker["constants"]["masterdir"],"main000","tchunk_0.txt") )
	write_text_file(g0, os.path.join(Tracker["constants"]["masterdir"],"main000", "particle_groups_0.txt") )
	#write_text_file(q1, os.path.join(Tracker["constants"]["masterdir"],"main000","tchunk_1.txt") )
	write_text_file(g1, os.path.join(Tracker["constants"]["masterdir"],"main000", "particle_groups_1.txt") )

	return  q0, q1


def compute_sigma(projdata, params, first_procid, dryrun = False, myid = -1, mpi_comm = -1):
	global Tracker, Blockdata
	# Input stack of particles with all params in header
	# Output: 1/sigma^2 and a dictionary
	#  It could be a parameter
	if( mpi_comm < 0 ): mpi_comm = MPI_COMM_WORLD
	npad = 1

	if  dryrun:
		#tsd = model_blank(nv + nv//2,len(sd), 1, 1.0)
		#tocp = model_blank(len(sd), 1, 1, 1.0)
		if( myid == Blockdata["main_node"] ):
			tsd = get_im(os.path.join(Tracker["previousoutputdir"],"bckgnoise.hdf"))
			tsd.write_image(os.path.join(Tracker["directory"],"bckgnoise.hdf"))
			nnx = tsd.get_xsize()
			nny = tsd.get_ysize()
		else:
			nnx = 0
			nny = 0
		nnx = bcast_number_to_all(nnx, source_node = Blockdata["main_node"], mpi_comm = mpi_comm)
		nny = bcast_number_to_all(nny, source_node = Blockdata["main_node"], mpi_comm = mpi_comm)
		if( myid != Blockdata["main_node"] ):
			tsd = model_blank(nnx,nny, 1, 1.0)
		bcast_EMData_to_all(tsd, myid, source_node = Blockdata["main_node"], comm = mpi_comm)
		'''
		#  I am not sure whether what follows is correct.  This part should be recalculated upon restart
		Blockdata["accumulatepw"] = [[],[]]
		ndata = len(projdata)
		for i in xrange(ndata):
			if(i<first_procid):  iproc = 0 #  This points to correct procid
			else:                iproc = 1
			Blockdata["accumulatepw"][iproc].append([0.0]*200)
		'''

	else:

		if( myid == Blockdata["main_node"] ):
			ngroups = len(read_text_file(os.path.join(Tracker["constants"]["masterdir"],"main000", "groupids.txt")))
		else: ngroups = 0
		ngroups = bcast_number_to_all(ngroups, source_node = Blockdata["main_node"], mpi_comm = mpi_comm)

		ndata = len(projdata)
		nx = Tracker["constants"]["nnxo"]
		mx = npad*nx
		nv = mx//2+1
		"""
		#  Inverted Gaussian mask
		invg = model_gauss(Tracker["constants"]["radius"],nx,nx)
		invg /= invg[nx//2,nx//2]
		invg = model_blank(nx,nx,1,1.0) - invg
		"""

		mask = model_circle(Tracker["constants"]["radius"],nx,nx)
		tsd = model_blank(nv + nv//2, ngroups)

		#projdata, params = getalldata(partstack, params, myid, Blockdata["nproc"])
		'''
		if(myid == 0):  ndata = EMUtil.get_image_count(partstack)
		else:           ndata = 0
		ndata = bcast_number_to_all(ndata)
		if( ndata < Blockdata["nproc"]):
			if(myid<ndata):
				image_start = myid
				image_end   = myid+1
			else:
				image_start = 0
				image_end   = 1
		else:
			image_start, image_end = MPI_start_end(ndata, Blockdata["nproc"], myid)
		#data = EMData.read_images(stack, range(image_start, image_end))
		if(myid == 0):
			params = read_text_row( paramsname )
			params = [params[i][j]  for i in xrange(len(params))   for j in xrange(5)]
		else:           params = [0.0]*(5*ndata)
		params = bcast_list_to_all(params, myid, source_node=Blockdata["main_node"])
		params = [[params[i*5+j] for j in xrange(5)] for i in xrange(ndata)]
		'''
		if(Blockdata["accumulatepw"] == None):
			Blockdata["accumulatepw"] = [[],[]]
			doac = True
		else:  doac = False
		tocp = model_blank(ngroups)
		tavg = model_blank(nx,nx)
		for i in xrange(ndata):  # apply_shift; info_mask; norm consistent with get_shrink_data
			indx = projdata[i].get_attr("particle_group")
			phi,theta,psi,sx,sy = params[i][0],params[i][1],params[i][2],params[i][3],params[i][4]
			stmp = cyclic_shift( projdata[i], int(round(sx)), int(round(sy)))
			st = Util.infomask(stmp, mask, False)
			stmp -=st[0]
			stmp /=st[1]
			temp = cosinemask(stmp, radius = Tracker["constants"]["radius"], s = 0.0)
			Util.add_img(tavg, temp)
			sig = Util.rotavg_fourier( temp )
			#sig = rops(pad(((cyclic_shift( projdata[i], int(sx), int(round(sy)) ) - st[0])/st[1]), mx,mx,1,0.0))
			#sig = rops(pad(((cyclic_shift(projdata, int(round(params[i][-2])), int(round(params[i][-1])) ) - st[0])/st[1])*invg, mx,mx,1,0.0))
			for k in xrange(nv):
				tsd.set_value_at(k,indx,tsd.get_value_at(k,indx)+sig[k])
			'''
			if doac:
				if(i<first_procid):  iproc = 0 #  This points to correct procid
				else:                iproc = 1
				Blockdata["accumulatepw"][iproc].append(sig[nv:]+[0.0])  # add zero at the end so for the full size nothing is added.
			'''
			tocp[indx] += 1

		####for lll in xrange(len(Blockdata["accumulatepw"])):  print(myid,ndata,lll,len(Blockdata["accumulatepw"][lll]))
		reduce_EMData_to_root(tsd, myid, Blockdata["main_node"],  mpi_comm)
		reduce_EMData_to_root(tocp, myid, Blockdata["main_node"], mpi_comm)
		reduce_EMData_to_root(tavg, myid, Blockdata["main_node"], mpi_comm)
		if( myid == Blockdata["main_node"]):
			Util.mul_scalar(tavg, 1.0/float(sum(Tracker["nima_per_chunk"])))
			sig = Util.rotavg_fourier( tavg )
			#for k in xrange(1,nv):  print("  BACKG  ",k,tsd.get_value_at(k,0)/tocp[0] ,sig[k],tsd.get_value_at(k,0)/tocp[0] - sig[k])
			tmp1 = [0.0]*nv
			tmp2 = [0.0]*nv
			for i in xrange(ngroups):
				for k in xrange(1,nv):
					qt = tsd.get_value_at(k,i)/tocp[i] - sig[k]
					if( qt > 0.0 ):	tmp1[k] = 2.0/qt
				#  smooth
				tmp1[0] = tmp1[1]
				tmp1[-1] = tmp1[-2]
				for ism in xrange(0):  #2
					for k in xrange(1,nv-1):  tmp2[k] = (tmp1[k-1]+tmp1[k]+tmp1[k+1])/3.0
					for k in xrange(1,nv-1):  tmp1[k] = tmp2[k]
				"""
				for k in xrange(6,nv):
					tsd.set_value_at(k,i,1.0/(tsd.get_value_at(k,i)/tocp[i]))  # Already inverted
				qt = tsd.get_value_at(6,i)
				for k in xrange(1,6):
					tsd.set_value_at(k,i,qt)
				"""
				#  We will keep 0-element the same as first tsd.set_value_at(0,i,1.0)
				for k in xrange(1,nv):
					tsd.set_value_at(k,i,tmp1[k])
				tsd.set_value_at(0,i,1.0)
			tsd.write_image(os.path.join(Tracker["directory"],"bckgnoise.hdf"))
		bcast_EMData_to_all(tsd, myid, source_node = 0, comm = mpi_comm)
	nnx = tsd.get_xsize()
	nny = tsd.get_ysize()
	Blockdata["bckgnoise"] = []
	for i in xrange(nny):
		prj = model_blank(nnx)
		for k in xrange(nnx): prj[k] = tsd.get_value_at(k,i)
		Blockdata["bckgnoise"].append(prj)  #  1.0/sigma^2
	return
	#return Blockdata["bckgnoise"]#tsd, sd#, [int(tocp[i]) for i in xrange(len(sd))]

def getindexdata(partids, partstack, particle_groups, original_data=None, small_memory=True, nproc =-1, myid = -1, mpi_comm = -1):
	global Tracker, Blockdata
	# The function will read from stack a subset of images specified in partids
	#   and assign to them parameters from partstack
	# So, the lengths of partids and partstack are the same.
	#  The read data is properly distributed among MPI threads.
	if( mpi_comm < 0 ):  mpi_comm = MPI_COMM_WORLD
	from applications import MPI_start_end
	#  parameters
	if( myid == 0 ):  partstack = read_text_row(partstack)
	else:  			  partstack = 0
	partstack = wrap_mpi_bcast(partstack, 0, mpi_comm)
	#  particles IDs
	if( myid == 0 ):  partids = read_text_file(partids)
	else:          	  partids = 0
	partids = wrap_mpi_bcast(partids, 0, mpi_comm)
	#  Group assignments
	if( myid == 0 ):	group_reference = read_text_file(particle_groups)
	else:          		group_reference = 0
	group_reference = wrap_mpi_bcast(group_reference, 0, mpi_comm)

	im_start, im_end = MPI_start_end(len(partstack), nproc, myid)
	partstack = partstack[im_start:im_end]
	partids   = partids[im_start:im_end]
	group_reference = group_reference[im_start:im_end]
	'''
	particles_on_node = []
	parms_on_node     = []
	for i in xrange( group_start, group_end ):
		particles_on_node += lpartids[group_reference[i][2]:group_reference[i][3]+1]  #  +1 is on account of python idiosyncrasies
		parms_on_node     += partstack[group_reference[i][2]:group_reference[i][3]+1]


	Blockdata["nima_per_cpu"][procid] = len(particles_on_node)
	#ZZprint("groups_on_thread  ",Blockdata["myid"],procid, Tracker["groups_on_thread"][procid])
	#ZZprint("  particles  ",Blockdata["myid"],Blockdata["nima_per_cpu"][procid],len(parms_on_node))
	'''
	"""
            17            28            57            84    5
            18            14            85            98    6
            19            15            99           113    7
            25            20           114           133    8
            29             9           134           142    9

	"""

	if( original_data == None or small_memory):
		original_data = EMData.read_images(Tracker["constants"]["stack"], partids)
		for im in xrange( len(original_data) ):
			original_data[im].set_attr("particle_group", group_reference[im])
	return original_data, partstack


def get_shrink_data(nxinit, procid, original_data = None, oldparams = None, \
					return_real = False, preshift = False, apply_mask = True, nonorm = False, npad = 1):
	global Tracker, Blockdata
	"""
	This function will read from stack a subset of images specified in partids
	   and assign to them parameters from partstack with optional CTF application and shifting of the data.
	So, the lengths of partids and partstack are the same.
	  The read data is properly distributed among MPI threads.
	
	Flow of data:
	1. Read images, if there is enough memory, keep them as original_data.
	2. Read current params
	3.  Apply shift
	4.  Normalize outside of the radius
	5.  Do noise substitution and cosine mask.  (Optional?)
	6.  Shrink data.
	7.  Apply CTF.
	
	"""
	#from fundamentals import resample
	from utilities    import get_im, model_gauss_noise, set_params_proj, get_params_proj
	from fundamentals import fdecimate, fshift, fft
	from filter       import filt_ctf, filt_table
	from applications import MPI_start_end
	from math         import sqrt
	
	if( Blockdata["myid"] == Blockdata["main_node"] ):
		print( "  " )
		line = strftime("%Y-%m-%d_%H:%M:%S", localtime()) + " =>"
		print(  line, "Processing data  onx: %3d, nx: %3d, CTF: %s, applymask: %s, preshift: %s."%(Tracker["constants"]["nnxo"], nxinit, Tracker["constants"]["CTF"], apply_mask, preshift) )
	#  Preprocess the data
	mask2D  	= model_circle(Tracker["constants"]["radius"],Tracker["constants"]["nnxo"],Tracker["constants"]["nnxo"])
	nima 		= len(original_data)
	shrinkage 	= nxinit/float(Tracker["constants"]["nnxo"])


	#  Note these are in Fortran notation for polar searches
	#txm = float(nxinit-(nxinit//2+1) - radius -1)
	#txl = float(2 + radius - nxinit//2+1)
	radius 	= int(Tracker["constants"]["radius"]*shrinkage + 0.5)
	txm    	= float(nxinit-(nxinit//2+1) - radius)
	txl    	= float(radius - nxinit//2+1)

	if Blockdata["bckgnoise"] :
		oneover = []
		nnx = Blockdata["bckgnoise"][0].get_xsize()
		for i in xrange(len(Blockdata["bckgnoise"])):
			temp = [0.0]*nnx
			for k in xrange(nnx):
				if( Blockdata["bckgnoise"][i].get_value_at(k) > 0.0):  temp[k] = 1.0/sqrt(Blockdata["bckgnoise"][i].get_value_at(k))
			oneover.append(temp)
		del temp

	Blockdata["accumulatepw"][procid] = [None]*nima
	data = [None]*nima
	for im in xrange(nima):

		if Tracker["mainiteration"] ==1:
			phi,theta,psi,sx,sy, = oldparams[im][0], oldparams[im][1], oldparams[im][2], oldparams[im][3], oldparams[im][4]
			wnorm  = 1.0 
		else:
			phi,theta,psi,sx,sy, wnorm = oldparams[im][0], oldparams[im][1], oldparams[im][2], oldparams[im][3], oldparams[im][4], oldparams[im][7]
			
		'''
		if preshift:
			data[im] = fshift(original_data[im], sx, sy)
			sx = 0.0
			sy = 0.0
		'''

		if preshift:
			#data[im] = fshift(original_data[im], sx, sy)
			sx = int(round(sx))
			sy = int(round(sy))
			data[im]  = cyclic_shift(original_data[im],sx,sy)
			#  Put rounded shifts on the list, note image has the original floats - check whether it may cause problems
			oldparams[im][3] = sx
			oldparams[im][4] = sy
			sx = 0.0
			sy = 0.0
		else:  data[im] = original_data[im].copy()

		st = Util.infomask(data[im], mask2D, False)
		data[im] -= st[0]
		data[im] /= st[1]
		if data[im].get_attr_default("bckgnoise", None) :  data[im].delete_attr("bckgnoise")
		#  Do bckgnoise if exists
		if Blockdata["bckgnoise"]:
			if apply_mask:
				if Tracker["constants"]["hardmask"]:
					data[im] = cosinemask(data[im],radius = Tracker["constants"]["radius"])
				else:
					bckg = model_gauss_noise(1.0,Tracker["constants"]["nnxo"]+2,Tracker["constants"]["nnxo"])
					bckg.set_attr("is_complex",1)
					bckg.set_attr("is_fftpad",1)
					bckg = fft(filt_table(bckg, oneover[data[im].get_attr("particle_group")]))
					#  Normalize bckg noise in real space, only region actually used.
					st = Util.infomask(bckg, mask2D, False)
					bckg -= st[0]
					bckg /= st[1]
					data[im] = cosinemask(data[im],radius = Tracker["constants"]["radius"], bckg = bckg)
		else:
			#  if no bckgnoise, do simple masking instead
			if apply_mask:  data[im] = cosinemask(data[im],radius = Tracker["constants"]["radius"] )
		#  resample will properly adjusts shifts and pixel size in ctf
		#data[im] = resample(data[im], shrinkage)
		#  return Fourier image
		#if npad> 1:  data[im] = pad(data[im], Tracker["constants"]["nnxo"]*npad, Tracker["constants"]["nnxo"]*npad, 1, 0.0)

		#  Apply varadj
		if not nonorm:
			Util.mul_scalar(data[im], Tracker["avgvaradj"][procid]/wnorm)
			#print(Tracker["avgvaradj"][procid]/wnorm)		

		#  FT
		data[im] = fft(data[im])
		sig = Util.rotavg_fourier( data[im] )
		Blockdata["accumulatepw"][procid][im] = sig[len(sig)//2:]+[0.0]

		if Tracker["constants"]["CTF"] :
			data[im] = fdecimate(data[im], nxinit*npad, nxinit*npad, 1, False, False)
			ctf_params = original_data[im].get_attr("ctf")
			ctf_params.apix = ctf_params.apix/shrinkage
			data[im].set_attr('ctf', ctf_params)
			#if Tracker["applyctf"] :  #  This should be always False
			#	data[im] = filt_ctf(data[im], ctf_params, dopad=False)
			#	data[im].set_attr('ctf_applied', 1)
			#else:
			data[im].set_attr('ctf_applied', 0)
			if return_real :  data[im] = fft(data[im])
		else:
			ctf_params = original_data[im].get_attr_default("ctf", False)
			if  ctf_params:
				ctf_params.apix = ctf_params.apix/shrinkage
				data[im].set_attr('ctf', ctf_params)
				data[im].set_attr('ctf_applied', 0)
			data[im] = fdecimate(data[im], nxinit*npad, nxinit*npad, 1, True, False)
			apix = Tracker["constants"]["pixel_size"]
			data[im].set_attr('apix', apix/shrinkage)

		#  We have to make sure the shifts are within correct range, shrinkage or not
		set_params_proj(data[im],[phi,theta,psi,max(min(sx*shrinkage,txm),txl),max(min(sy*shrinkage,txm),txl)])
		if not return_real:
			data[im].set_attr("padffted",1)
		data[im].set_attr("npad",npad)
		if Blockdata["bckgnoise"]:
			temp = Blockdata["bckgnoise"][data[im].get_attr("particle_group")]
			###  Do not adjust the values, we try to keep everything in the same Fourier values.
			data[im].set_attr("bckgnoise", [temp[i] for i in xrange(temp.get_xsize())])
	return data

def subdict(d,u):
	# substitute values in dictionary d by those given by dictionary u
	for q in u:  d[q] = u[q]
	
def get_anger(angle1, angle2, sym="c1"):
	from math import acos, pi
	R1               = Transform({"type":"spider","phi":  angle1[0], "theta":  angle1[1],  "psi": angle1[2]})
	R2               = Transform({"type":"spider","phi":  angle2[0], "theta":  angle2[1],  "psi": angle2[2]})
	R2               = R2.get_sym_proj(sym)
	axes_dis_min     = 1.0e23
	for isym in xrange(len(R2)):
		A1 		         = R1.get_matrix()
		A2 		         = R2[isym].get_matrix()
		X1               = A1[0]*A2[0] + A1[1]*A2[1] + A1[2]*A2[2] 
		X2               = A1[4]*A2[4] + A1[5]*A2[5] + A1[6]*A2[6]
		X3               = A1[8]*A2[8] + A1[9]*A2[9] + A1[10]*A2[10] 
		axes_dis         = acos(max(min(X1,1.),-1.0))*180./pi +acos(max(min(X2,1.),-1.0))*180./pi +acos(max(min(X3,1.),-1.0))*180./pi/3.0
		axes_dis_min     = min(axes_dis_min, axes_dis)
	return axes_dis_min

def checkstep(item, keepchecking):
	global Tracker, Blockdata
	if(Blockdata["myid"] == Blockdata["main_node"]):
		if keepchecking:
			if(os.path.exists(item)):
				doit = 0
			else:
				doit = 1
				keepchecking = False
		else:
			doit = 1
	else:
		doit = 1
	doit = bcast_number_to_all(doit, source_node = Blockdata["main_node"])
	return doit, keepchecking

def out_fsc(f):
	global Tracker, Blockdata
	print(" ")
	print("  driver FSC  after  iteration#%3d"%Tracker["mainiteration"])
	print("  %4d        %7.2f         %5.3f"%(0,1000.00,f[0]))
	for i in xrange(1,len(f)):
		print("  %4d        %7.2f         %5.3f"%(i,Tracker["constants"]["pixel_size"]*Tracker["constants"]["nnxo"]/float(i),f[i]))
	print(" ")

def get_refangs_and_shifts():
	global Tracker, Blockdata

	if(Tracker["constants"]["symmetry"][:1] == "c"):  refang = even_angles(Tracker["delta"], symmetry=Tracker["constants"]["symmetry"], theta2=180.0, method='S', phiEqpsi="Zero")
	elif(Tracker["constants"]["symmetry"][:1] == "d"):  refang = even_angles(Tracker["delta"], symmetry= ("c"+Tracker["constants"]["symmetry"][1:]), theta2=90.0+0.01*Tracker["delta"], method='S', phiEqpsi="Zero")
	"""
	if(Tracker["delta"] == 15.0):  refang = read_text_row("refang15.txt")
	elif(Tracker["delta"] == 7.5):  refang = read_text_row("refang7p5.txt")
	elif(Tracker["delta"] == 3.75):  refang = read_text_row("refang3p75.txt")
	elif(Tracker["delta"] == 1.875):  refang = read_text_row("refang1p875.txt")
	elif(Tracker["delta"] == 0.9375):  refang = read_text_row("refang0p9375.txt")
	elif(Tracker["delta"] == 0.46875):  refang = read_text_row("refang0p46875.txt")
	"""
	k = int(ceil(Tracker["xr"]/Tracker["ts"]))
	radi = Tracker["xr"]*Tracker["xr"]
	rshifts = []
	for ix in xrange(-k,k+1,1):
		six = ix*Tracker["ts"]
		for iy in xrange(-k,k+1,1):
			siy = iy*Tracker["ts"]
			if(six*six+siy*siy <= radi):
				rshifts.append( [six, siy] )
	return refang, rshifts

# shake functions

def shakerefangles(refangles, rangle, sym):
	from utilities import reduce_to_asymmetric_list, rotate_params
	return reduce_to_asymmetric_list(rotate_params(refangles, [-rangle,-rangle,-rangle]), sym)

def shakegrid(rshifts, qt):
	for i in xrange(len(rshifts)):
		rshifts[i][0] += qt
		rshifts[i][1] += qt

###----------------

def get_refvol(nxinit):
	ref_vol = get_im(Tracker["refvol"])
	nnn = ref_vol.get_xsize()
	if( nxinit != nnn ):
		ref_vol = fdecimate(ref_vol, nxinit, nxinit, nxinit, True, False)
	return ref_vol

def prepdata_ali3d(projdata, rshifts, shrink, method = "DIRECT"):
	global Tracker, Blockdata
	from fundamentals 	import prepi
	from morphology 	import ctf_img_real
	#  Data is NOT CTF-applied.
	#  Data is shrank, in Fourier format
	data = [[] for i in xrange(len(projdata))]
	if Tracker["constants"]["CTF"]:
		nx = projdata[0].get_ysize()
		ctfs = [ ctf_img_real(nx, q.get_attr('ctf')) for q in projdata ]
	else:  ctfs = None
	if Blockdata["bckgnoise"] :
		bckgnoise = [q.get_attr("bckgnoise") for q in projdata ]
	else:  bckgnoise = None
	for kl in xrange(len(projdata)-1,-1,-1):  #  Run backwards and keep deleting projdata, it is not needed anymore
		#  header shifts were shrank in get_shrink_data, shifts were already pre-applied, but we will leave the code as is.
		#phi, theta, psi, sxs, sys = get_params_proj(projdata[kl])
		particle_group = projdata[kl].get_attr("particle_group")
		ds = projdata[kl]
		for iq in rshifts:
			xx = iq[0]*shrink
			yy = iq[1]*shrink
			dss = fshift(ds, xx, yy)
			dss.set_attr("is_complex",0)
			'''
			if( method == "DIRECT" ):
				#dss = fshift(ds, xx+sxs, yy+sys)
				dss = fshift(ds, xx+sxs, yy+sys)
				dss.set_attr("is_complex",0)
			else:
				dss = fft(fshift(ds, x+sxs, yy+sys))
				dss,kb = prepi(dss)
			'''
			data[kl].append(dss)
		data[kl][0].set_attr("particle_group",particle_group)  #  Pass group number only in the first shifted copy.
		del projdata[kl]
	return data, ctfs, bckgnoise

def metamove(projdata, oldparams, refang, rshifts, rangle, rshift, procid):
	# return newparamstructure and norm_per_particle
	global Tracker, Blockdata
	from mpi 			import   mpi_bcast, MPI_FLOAT, MPI_COMM_WORLD, MPI_INT, MPI_SUM, mpi_reduce
	from projection 	import prep_vol
	#  Takes preshrunk projdata and does the refinement as specified in Tracker
	#  projdata is in Fourier format.
	#  Will create outputdir
	#  Will write to outputdir output parameters: params-chunk0.txt and params-chunk1.txt
	from utilities  	import get_input_from_string
	lendata = len(projdata)
	shrinkage = float(Tracker["nxinit"])/float(Tracker["constants"]["nnxo"])

	#  
	#  Compute current values of some parameters.
	Tracker["radius"] = int(Tracker["constants"]["radius"] * shrinkage + 0.5)
	if(Tracker["radius"] < 5):
		ERROR( "ERROR!!   radius too small  %f    %f   %d"%(Tracker["radius"], Tracker["constants"]["radius"]), "sxmeridien",1, Blockdata["myid"])

	#  STATES not used
	#if( Tracker["state"] == "LOCAL" or Tracker["state"][:-1] == "FINAL"):
	#	Tracker["pixercutoff"] = 0.5
	#	Tracker["delta"] = 2.0
	#	Tracker["ts"]    = 2.0

	if(Blockdata["myid"] == Blockdata["main_node"]):
		print_dict(Tracker,"METAMOVE parameters")

	#  Run alignment command
	method = "DIRECT"
	data, ctfs, bckgnoise = prepdata_ali3d(projdata, rshifts, shrinkage, method)
	#  delta_psi is the same as delta.

	if( Tracker["mainiteration"] == 1 ):	lntop = 1
	else:  									lntop =  Tracker["lentop"]
	#  newparams contains full matching structure
	if( Tracker["state"] == "EXHAUSTIVE" or Tracker["state"] == "PRIMARY" or Tracker["state"] == "INITIAL" ):
		if (Tracker["mainiteration"] == 1) : # take always_ccc out
			newparamstructure = ali3D_direct_ccc(data, refang, rshifts, ctfs, bckgnoise)
			#  Disregard cccs for 3D reconstruction
			for kl in xrange(len(newparamstructure)):   newparamstructure[kl][2] = [[newparamstructure[kl][2][0][0],1.0]]
			norm_per_particle = [1.0]*lendata
		elif( Tracker["state"] == "PRIMARY" ):
			newparamstructure, norm_per_particle 	= ali3D_direct_euc_norm_bckg(data, refang, rshifts, oldparams, procid, ctfs, bckgnoise)
		elif( Tracker["state"] == "EXHAUSTIVE" ):
			if Tracker["constants"]["nonorm"]:  newparamstructure 						= ali3D_direct_euc(data, refang, rshifts, procid, ctfs, bckgnoise)
			else: 								newparamstructure, norm_per_particle 	= ali3D_direct_euc_norm(data, refang, rshifts, oldparams, procid, ctfs, bckgnoise)

	elif Tracker["state"] == "RESTRICTED":
		if Tracker["constants"]["nonorm"]:	newparamstructure 						= ali3D_direct_local_euc(data, refang, rshifts, oldparams, procid, ctfs, bckgnoise)
		else: 								newparamstructure, norm_per_particle 	= ali3D_direct_local_euc_norm(data, refang, rshifts, oldparams, procid, ctfs, bckgnoise)
	else:  print("  WRONG STATE")
	del ctfs
	#
	#  Store results, only best locations
	qt = 1.0/Tracker["constants"]["nnxo"]/Tracker["constants"]["nnxo"]
	params = []
	for im in xrange(lendata):
		#  Select only one best
		hash = newparamstructure[im][2][0][0]
		ishift = hash%1000
		ipsi = (hash/1000)%100000
		iang  = hash/100000000
		params.append([ refang[iang][0], refang[iang][1], (refang[iang][2]+ipsi*Tracker["delta"])%360.0, rshifts[ishift][0]+oldparams[im][3], rshifts[ishift][1]+oldparams[im][4], newparamstructure[im][-1][0][1], norm_per_particle[im]*qt, norm_per_particle[im]])

	mpi_barrier(MPI_COMM_WORLD)
	params = wrap_mpi_gatherv(params, Blockdata["main_node"], MPI_COMM_WORLD)
	#  store params
	if(Blockdata["myid"] == Blockdata["main_node"]):
		line = strftime("%Y-%m-%d_%H:%M:%S", localtime()) + " =>"
		print(line,"Executed successfully: ","Projection matching, state: %s, number of images:%7d"%(Tracker["state"],len(params)))
		write_text_row(params, os.path.join(Tracker["directory"], "params-chunk_%01d_%03d.txt"%(procid,Tracker["mainiteration"])) )

	return  newparamstructure, norm_per_particle

def do3d(procid, data, newparams, refang, rshifts, norm_per_particle, myid, mpi_comm = -1):
	global Tracker, Blockdata

	#  Without filtration
	from reconstruction import recons3d_trl_struct_MPI

	if( mpi_comm < -1 ): mpi_comm = MPI_COMM_WORDLD
	"""
	tvol, tweight, trol = recons3d_4nnstruct_MPI(myid = Blockdata["subgroup_myid"], main_node = Blockdata["nodes"][procid], prjlist = data, \
											paramstructure = newparams, refang = refang, delta = Tracker["delta"], CTF = Tracker["constants"]["CTF"],\
											upweighted = False, mpi_comm = mpi_comm, \
											target_size = (2*Tracker["nxinit"]+3), avgnorm = Tracker["avgvaradj"][procid], norm_per_particle = norm_per_particle)
	"""
	shrinkage = float(Tracker["nxinit"])/float(Tracker["constants"]["nnxo"])
	tvol, tweight, trol = recons3d_trl_struct_MPI(myid = Blockdata["subgroup_myid"], main_node = Blockdata["nodes"][procid], prjlist = data, \
											paramstructure = newparams, refang = refang, rshifts_shrank = [[q[0]*shrinkage,q[1]*shrinkage] for q in rshifts], \
											delta = Tracker["delta"], CTF = Tracker["constants"]["CTF"], upweighted = False, mpi_comm = mpi_comm, \
											target_size = (2*Tracker["nxinit"]+3), avgnorm = Tracker["avgvaradj"][procid], norm_per_particle = norm_per_particle)

	if Blockdata["subgroup_myid"]==Blockdata["nodes"][procid]:
		if( procid == 0 ):
			cmd = "{} {}".format("mkdir", os.path.join(Tracker["directory"], "tempdir") )
			if os.path.exists(os.path.join(Tracker["directory"], "tempdir")):
				print("tempdir exists")
			else:
				cmdexecute(cmd)

		tvol.set_attr("is_complex",0)
		tvol.write_image(os.path.join(Tracker["directory"], "tempdir", "tvol_%01d_%03d.hdf"%(procid,Tracker["mainiteration"])))
		tweight.write_image(os.path.join(Tracker["directory"], "tempdir", "tweight_%01d_%03d.hdf"%(procid,Tracker["mainiteration"])))
		trol.write_image(os.path.join(Tracker["directory"], "tempdir", "trol_%01d_%03d.hdf"%(procid,Tracker["mainiteration"])))

		line = strftime("%Y-%m-%d_%H:%M:%S", localtime()) + " =>"
		print(line,"Executed successfully backprojection for group ",procid)
	mpi_barrier(mpi_comm)
	return  
	
def do3d_final_mpi(final_iter):
	global Tracker, Blockdata
	from mpi import MPI_COMM_WORLD, mpi_barrier
	# steptwo of final reconstruction
	line = strftime("%Y-%m-%d_%H:%M:%S", localtime()) + " =>"
	if Blockdata["myid"] == Blockdata["main_node"]: print(line, "do3d_final")
	if Tracker["directory"] !=Tracker["constants"]["masterdir"]: Tracker["directory"] = Tracker["constants"]["masterdir"]
	carryon = 1 
	if(Blockdata["myid"] == Blockdata["main_shared_nodes"][1]):
		# post-insertion operations, done only in main_node		
		tvol0 		= get_im(os.path.join(Tracker["directory"],os.path.join("tempdir", "tvol_0_%03d.hdf"%Tracker["mainiteration"])))
		tweight0 	= get_im(os.path.join(Tracker["directory"],os.path.join("tempdir","tweight_0_%03d.hdf"%Tracker["mainiteration"])))
		tvol1 		= get_im(os.path.join(Tracker["directory"],os.path.join("tempdir", "tvol_1_%03d.hdf"%Tracker["mainiteration"])))
		tweight1 	= get_im(os.path.join(Tracker["directory"],os.path.join("tempdir","tweight_1_%03d.hdf"%Tracker["mainiteration"])))
		Util.fuse_low_freq(tvol0, tvol1, tweight0, tweight1, 2*Tracker["constants"]["fuse_freq"])
	mpi_barrier(MPI_COMM_WORLD)
		
	if(Blockdata["myid"] == Blockdata["main_shared_nodes"][1]):
		tag = 7007
		send_EMData(tvol1, Blockdata["main_shared_nodes"][0],    tag, MPI_COMM_WORLD)
		send_EMData(tweight1, Blockdata["main_shared_nodes"][0], tag, MPI_COMM_WORLD)
	elif(Blockdata["myid"] == Blockdata["main_shared_nodes"][0]):
		tag = 7007
		tvol1    	= recv_EMData(Blockdata["main_shared_nodes"][1], tag, MPI_COMM_WORLD)
		tweight1    = recv_EMData(Blockdata["main_shared_nodes"][1], tag, MPI_COMM_WORLD)
		tvol1.set_attr_dict( {"is_complex":1, "is_fftodd":1, 'is_complex_ri': 1, 'is_fftpad': 1} )
		
	# do steptwo
	if( Blockdata["color"] == Blockdata["node_volume"][1]):
		if( Blockdata["myid_on_node"] == 0 ):
			treg0 = get_im(os.path.join(Tracker["directory"], "tempdir", "trol_0_%03d.hdf"%(Tracker["mainiteration"])))
		else:
			tvol0 		= model_blank(1)
			tweight0 	= model_blank(1)
			treg0 		= model_blank(1)
		tvol0 = steptwo_mpi(tvol0, tweight0, treg0, None,False , color = Blockdata["node_volume"][1])
		del tweight0, treg0
		if( Blockdata["myid_on_node"] == 0 ):
			tvol0.write_image(os.path.join(Tracker["constants"]["masterdir"], "vol_0_unfil.hdf"))
	elif( Blockdata["color"] == Blockdata["node_volume"][0]):
		#--  memory_check(Blockdata["myid"],"second node, before steptwo")
		#  compute filtered volume
		if( Blockdata["myid_on_node"] == 0 ):
			treg1 = get_im(os.path.join(Tracker["directory"], "tempdir", "trol_1_%03d.hdf"%(Tracker["mainiteration"])))
		else:
			tvol1 		= model_blank(1)
			tweight1 	= model_blank(1)
			treg1 		= model_blank(1)
		tvol1 = steptwo_mpi(tvol1, tweight1, treg1, None, False,  color = Blockdata["node_volume"][0])
		del tweight1, treg1
		if( Blockdata["myid_on_node"] == 0 ):
			tvol1.write_image(os.path.join(Tracker["constants"]["masterdir"], "vol_1_unfil.hdf"))
	mpi_barrier(MPI_COMM_WORLD) #  
	return

def print_dict(dict,theme):
	line = strftime("%Y-%m-%d_%H:%M:%S", localtime()) + " =>"
	print(line,theme)
	spaces = "                    "
	exclude = ["constants", "maxit", "nodes", "yr", "shared_comm", "bckgnoise", "myid", "myid_on_node", "accumulatepw"]
	for key, value in sorted( dict.items() ):
		pt = True
		for ll in exclude:
			if(key == ll):
				pt = False
				break
		if pt:  print("                    => ", key+spaces[len(key):],":  ",value)

def stepone(tvol, tweight):
	global Tracker, Blockdata
	tvol.set_attr("is_complex",1)
	ovol = Util.shrinkfvol(tvol,2)
	owol = Util.shrinkfvol(tweight,2)
	if( Tracker["constants"]["symmetry"] != "c1" ):
		ovol = ovol.symfvol(Tracker["constants"]["symmetry"], -1)
		owol = owol.symfvol(Tracker["constants"]["symmetry"], -1)
	#print(info(ovol,Comment = " shrank ovol"))
	return Util.divn_cbyr(ovol,owol)

def steptwo(tvol, tweight, treg, cfsc = None, regularized = True):
	global Tracker, Blockdata
	nz = tweight.get_zsize()
	ny = tweight.get_ysize()
	nx = tweight.get_xsize()
	tvol.set_attr("is_complex",1)
	if regularized:
		nr = len(cfsc)
		limitres = 0
		for i in xrange(nr):
			cfsc[i] = min(max(cfsc[i], 0.0), 0.999)
			#print( i,cfsc[i] )
			if( cfsc[i] == 0.0 ):
				limitres = i-1
				break
		if( limitres == 0 ): limitres = nr-2;
		ovol = reshape_1d(cfsc, nr, 2*nr)
		limitres = 2*min(limitres, Tracker["maxfrad"])  # 2 on account of padding, which is always on
		maxr2 = limitres**2
		for i in xrange(limitres+1, len(ovol), 1):   ovol[i] = 0.0
		ovol[0] = 1.0
		#print(" ovol  ", ovol)
		it = model_blank(2*nr)
		for i in xrange(2*nr):  it[i] = ovol[i]
		del ovol
		#  Do not regularize first four
		for i in xrange(5):  treg[i] = 0.0
		Util.reg_weights(tweight, treg, it)
		del it
	else:
		limitres = 2*min(Tracker["constants"]["nnxo"]//2, Tracker["maxfrad"])
		maxr2 = limitres**2
	#  Iterative weights
	if( Tracker["constants"]["symmetry"] != "c1" ):
		tvol    = tvol.symfvol(Tracker["constants"]["symmetry"], limitres)
		tweight = tweight.symfvol(Tracker["constants"]["symmetry"], limitres)

	#  tvol is overwritten, meaning it is also an output
	Util.iterefa(tvol, tweight, maxr2, Tracker["constants"]["nnxo"])
	#  Either pad or window in F space to 2*nnxo
	nx = tvol.get_ysize()
	if( nx > 2*Tracker["constants"]["nnxo"] ):
		tvol = fdecimate(tvol, 2*Tracker["constants"]["nnxo"], 2*Tracker["constants"]["nnxo"], 2*Tracker["constants"]["nnxo"], False, False)
	elif(nx < 2*Tracker["constants"]["nnxo"] ):
		tvol = fpol(tvol, 2*Tracker["constants"]["nnxo"], 2*Tracker["constants"]["nnxo"], 2*Tracker["constants"]["nnxo"], RetReal = False, normalize = False)

	tvol = fft(fshift(tvol,Tracker["constants"]["nnxo"],Tracker["constants"]["nnxo"],Tracker["constants"]["nnxo"]))
	tvol = Util.window(tvol, Tracker["constants"]["nnxo"],Tracker["constants"]["nnxo"],Tracker["constants"]["nnxo"])
	tvol = cosinemask(tvol, Tracker["constants"]["nnxo"]//2-1,5, None)
	tvol.div_sinc(1)
	return tvol
	
def steptwo_mpi(tvol, tweight, treg, cfsc = None, regularized = True, color = 0):
	global Tracker, Blockdata

	if( Blockdata["color"] != color ):  return model_blank(1)  #  This should not be executed if called properly
	if( Blockdata["myid_on_node"] == 0 ):
		nz = tweight.get_zsize()
		ny = tweight.get_ysize()
		nx = tweight.get_xsize()
		tvol.set_attr("is_complex",1)
		if regularized:
			nr = len(cfsc)
			limitres = 0
			for i in xrange(nr):
				cfsc[i] = min(max(cfsc[i], 0.0), 0.999)
				#print( i,cfsc[i] )
				if( cfsc[i] == 0.0 ):
					limitres = i-1
					break
			if( limitres == 0 ): limitres = nr-2;
			ovol = reshape_1d(cfsc, nr, 2*nr)
			limitres = 2*min(limitres, Tracker["maxfrad"])  # 2 on account of padding, which is always on
			maxr2 = limitres**2
			for i in xrange(limitres+1, len(ovol), 1):   ovol[i] = 0.0
			ovol[0] = 1.0
			#print(" ovol  ", ovol)
			it = model_blank(2*nr)
			for i in xrange(2*nr):  it[i] = ovol[i]
			del ovol
			#  Do not regularize first four
			for i in xrange(5):  treg[i] = 0.0
			Util.reg_weights(tweight, treg, it)
			del it
		else:
			limitres = 2*min(Tracker["constants"]["nnxo"]//2, Tracker["maxfrad"])
			maxr2 = limitres**2
		#  Iterative weights
		if( Tracker["constants"]["symmetry"] != "c1" ):
			tvol    = tvol.symfvol(Tracker["constants"]["symmetry"], limitres)
			tweight = tweight.symfvol(Tracker["constants"]["symmetry"], limitres)

	else:
		tvol = model_blank(1)
		tweight = model_blank(1)
		nz=0
		ny=0
		nx=0
		maxr2=0

	nx = bcast_number_to_all(nx, source_node = 0, mpi_comm = Blockdata["shared_comm"])
	ny = bcast_number_to_all(ny, source_node = 0, mpi_comm = Blockdata["shared_comm"])
	nz = bcast_number_to_all(nz, source_node = 0, mpi_comm = Blockdata["shared_comm"])
	maxr2 = bcast_number_to_all(maxr2, source_node = 0, mpi_comm = Blockdata["shared_comm"])

	vol_data = get_image_data(tvol)
	we_data = get_image_data(tweight)
	#  tvol is overwritten, meaning it is also an output
	ifi = mpi_iterefa( vol_data.__array_interface__['data'][0] ,  we_data.__array_interface__['data'][0] , nx, ny, nz, maxr2, \
			Tracker["constants"]["nnxo"], Blockdata["myid_on_node"], color, Blockdata["no_of_processes_per_group"],  Blockdata["shared_comm"])
	#Util.iterefa(tvol, tweight, maxr2, Tracker["constants"]["nnxo"])

	if( Blockdata["myid_on_node"] == 0 ):
		#  Either pad or window in F space to 2*nnxo
		nx = tvol.get_ysize()
		if( nx > 2*Tracker["constants"]["nnxo"] ):
			tvol = fdecimate(tvol, 2*Tracker["constants"]["nnxo"], 2*Tracker["constants"]["nnxo"], 2*Tracker["constants"]["nnxo"], False, False)
		elif(nx < 2*Tracker["constants"]["nnxo"] ):
			tvol = fpol(tvol, 2*Tracker["constants"]["nnxo"], 2*Tracker["constants"]["nnxo"], 2*Tracker["constants"]["nnxo"], RetReal = False, normalize = False)

		tvol = fft(tvol)
		tvol = cyclic_shift(tvol,Tracker["constants"]["nnxo"],Tracker["constants"]["nnxo"],Tracker["constants"]["nnxo"])
		tvol = Util.window(tvol, Tracker["constants"]["nnxo"],Tracker["constants"]["nnxo"],Tracker["constants"]["nnxo"])
		#tvol = cosinemask(tvol,Tracker["constants"]["nnxo"]//2-1,5, None)
		tvol.div_sinc(1)
		tvol = cosinemask(tvol,Tracker["constants"]["nnxo"]//2-1,5, None) # clean artifacts in corners
		return tvol
	else:  return None

def calculate_2d_params_for_centering(kwargs):
	from mpi 			import mpi_barrier, MPI_COMM_WORLD
	from utilities 		import wrap_mpi_gatherv, read_text_row, write_text_row, bcast_number_to_all, get_im, combine_params2, model_circle, gather_compacted_EMData_to_root
	from applications 	import MPI_start_end, ali2d_base 
	from fundamentals 	import resample, rot_shift2D 
	from filter 		import filt_ctf 
	from global_def 	import ERROR
	
	
	#################################################################################################################################################################
	# get parameters from the dictionary
	init2dir = kwargs["init2dir"]
	myid = kwargs["myid"]
	main_node = kwargs["main_node"]
	number_of_images_in_stack = kwargs["number_of_images_in_stack"]
	nproc = kwargs["nproc"]
	
	target_radius = kwargs["target_radius"]
	# target_nx = kwargs["target_nx"]
	radi = kwargs["radi"]
	
	center_method = kwargs["center_method"]
	
	nxrsteps = kwargs["nxrsteps"]
	
	
	# stack_processed_by_ali2d_base__filename = kwargs["stack_processed_by_ali2d_base__filename"]
	command_line_provided_stack_filename = kwargs["command_line_provided_stack_filename"]
	
	# masterdir = kwargs["masterdir"]
	
	options_skip_prealignment = kwargs["options_skip_prealignment"]
	options_CTF = kwargs["options_CTF"]
	
	mpi_comm = kwargs["mpi_comm"]
	#################################################################################################################################################################
	
	if options_skip_prealignment:
		if(Blockdata["myid"] == 0):
			print("=========================================")
			print(" >>> There is no pre-alignment step.")
			print("=========================================")
			return [[0, 0, 0, 0, 0] for i in xrange(number_of_images_in_stack)]
		else:  return [0.0]
	
	if not os.path.exists(os.path.join(init2dir, "Finished_initial_2d_alignment.txt")):

		if(Blockdata["myid"] == 0):
			import subprocess
			from logger import Logger, BaseLogger_Files
			#  Create output directory
			log2d = Logger(BaseLogger_Files())
			log2d.prefix = os.path.join(init2dir)
			cmd = "mkdir -p "+log2d.prefix
			outcome = subprocess.call(cmd, shell=True)
			log2d.prefix += "/"
			# outcome = subprocess.call("sxheader.py  "+command_line_provided_stack_filename+"   --params=xform.align2d  --zero", shell=True)
		else:
			outcome = 0
			log2d = None

		if(Blockdata["myid"] == Blockdata["main_node"]):
			a = get_im(command_line_provided_stack_filename)
			nnxo = a.get_xsize()
		else:
			nnxo = 0
		nnxo = bcast_number_to_all(nnxo, source_node = Blockdata["main_node"])

		image_start, image_end = MPI_start_end(number_of_images_in_stack, Blockdata["nproc"], Blockdata["myid"])

		original_images = EMData.read_images(command_line_provided_stack_filename, range(image_start,image_end))
		#  We assume the target radius will be 29, and xr = 1.  
		shrink_ratio = float(target_radius)/float(radi)

		for im in xrange(len(original_images)):
			if(shrink_ratio != 1.0):
				original_images[im]  = resample(original_images[im], shrink_ratio)

		nx = original_images[0].get_xsize()
		# nx = int(nx*shrink_ratio + 0.5)

		txrm = (nx - 2*(target_radius+1))//2
		if(txrm < 0):  ERROR( "ERROR!!   Radius of the structure larger than the window data size permits   %d"%(radi), "calculate_2d_params_for_centering",1, Blockdata["myid"])
		if(txrm/nxrsteps>0):
			tss = ""
			txr = ""
			while(txrm/nxrsteps>0):
				tts=txrm/nxrsteps
				tss += "  %d"%tts
				txr += "  %d"%(tts*nxrsteps)
				txrm =txrm//2
		else:
			tss = "1"
			txr = "%d"%txrm

		# section ali2d_base

		params2d = ali2d_base(original_images, init2dir, None, 1, target_radius, 1, txr, txr, tss, \
							False, 90.0, center_method, 14, options_CTF, 1.0, False, \
							"ref_ali2d", "", log2d, Blockdata["nproc"], Blockdata["myid"], Blockdata["main_node"], mpi_comm, write_headers = False)

		del original_images

		for i in xrange(len(params2d)):
			alpha, sx, sy, mirror = combine_params2(0, params2d[i][1],params2d[i][2], 0, -params2d[i][0], 0, 0, 0)
			sx /= shrink_ratio
			sy /= shrink_ratio
			params2d[i][0] = 0.0
			params2d[i][1] = sx
			params2d[i][2] = sy
			params2d[i][3] = 0

		mpi_barrier(MPI_COMM_WORLD)


		params2d = wrap_mpi_gatherv(params2d, Blockdata["main_node"], MPI_COMM_WORLD)
		if( Blockdata["myid"] == Blockdata["main_node"] ):		
			write_text_row(params2d,os.path.join(init2dir, "initial2Dparams.txt"))
			return params2d
		else:  return [0.0]
	else:
		if (Blockdata["myid"] == Blockdata["main_node"]):
			params2d = read_text_row(os.path.join(init2dir, "initial2Dparams.txt"))
			print("Skipping 2d alignment since it was already done!")
			return params2d
		else:  return [0.0]

def ali3D_direct_ccc(data, refang, shifts, ctfs = None, bckgnoise = None, kb3D = None):
	global Tracker, Blockdata
	from projection 	import prgs,prgl
	from fundamentals 	import fft
	from utilities 		import wrap_mpi_gatherv
	from math 			import sqrt
	from mpi 			import mpi_barrier, MPI_COMM_WORLD, MPI_FLOAT, MPI_SUM, mpi_reduce, mpi_bcast
	from time 			import time
	#  Input data has to be CTF-multiplied, preshifted
	#  Output - newpar, see structure
	#    newpar = [[i, [worst_similarity, sum_all_similarities], [[-1, -1.0e23] for j in xrange(Tracker["lentop"])]] for i in xrange(len(data))]
	#    newpar = [[params],[],... len(data)]
	#    params = [particleID, [worst_similarity, sum_all_similarities],[imageallparams]]]
	#    imageallparams = [[orientation, similarity],[],...  number of all orientations ]
	#  Coding of orientations:
	#    hash = ang*100000000 + lpsi*1000 + ishift
	#    ishift = hash%1000
	#    ipsi = (hash/1000)%100000
	#    iang  = hash/100000000
	#  To get best matching for particle #kl:
	#     hash_best = newpar[kl][-1][0][0]
	#     best_sim  = newpar[kl][-1][0][1]
	#  To sort:
	from operator 		import itemgetter#, attrgetter, methodcaller
	from math 			import exp
	
	#   params.sort(key=itemgetter(2))
	at = time()
	if(Blockdata["myid"] == 0):  print("  ENTERING Xali buffered exhaustive CCC  ")
	npsi = int(360./Tracker["delta"])
	nang = len(refang)
	ndat = len(data)

	ny = data[0][0].get_ysize()
	mask = Util.unrollmask(ny)
	nxt = 2*(mask.get_xsize())

	'''
	if(Blockdata["myid"] <3):
		for kl in xrange(0,ndat,ndat/2):
			for m in xrange(0,len(data[kl]),len(data[kl])/3):  print(" DNORM  ",Blockdata["myid"],kl,m, Util.innerproduct(data[kl][m],data[kl][m],mask))
	'''

	if Tracker["mainiteration"]>1 :
		#first = True
		if Tracker["constants"]["CTF"] :
			for kl in xrange(ndat):
				for im in xrange(len(shifts)):
					Util.mulclreal(data[kl][im], ctfs[kl])
		del ctfs
		if bckgnoise:  #  This should be a flag to activate sharpening during refinement as bckgnoise is always present (for 3D later)
			for kl in xrange(ndat):
				temp = Util.unroll1dpw(ny, bckgnoise[kl])
				for im in xrange(len(shifts)):
					Util.mulclreal(data[kl][im], temp)
			del bckgnoise
	#else:  first = False
	"""
	at = time()
	for i in xrange(nang):
		iang = i*100000000
		for j in xrange(npsi):
			iangpsi = j*1000 + iang
			psi = j*Tracker["delta"]
			if kb3D:  temp = fft(prgs(volprep, kb3D, [refang[i][0],refang[i][1],psi, 0.0,0.0]))
			else:     temp = prgl(volprep,[ refang[i][0],refang[i][1],psi, 0.0,0.0], 1, False)
	if(Blockdata["myid"]%20 == 0):  print( "  time to generate projectionss",Blockdata["myid"],time()-at)
	"""

	#  REFVOL
	disp_unit = np.dtype("f4").itemsize
	if( Blockdata["myid_on_node"] == 0 ):
		odo = prep_vol( get_refvol(Tracker["nxinit"]), npad = 2, interpolation_method = 1)
		ndo = EMNumPy.em2numpy(odo)
		nxvol = odo.get_xsize()
		nyvol = odo.get_ysize()
		nzvol = odo.get_zsize()
		orgsizevol = nxvol*nyvol*nzvol
		sizevol = orgsizevol
	else:
		orgsizevol = 0
		sizevol = 0
		nxvol = 0
		nyvol = 0
		nzvol = 0

	orgsizevol = bcast_number_to_all(orgsizevol, source_node = Blockdata["main_node"])
	nxvol = bcast_number_to_all(nxvol, source_node = Blockdata["main_node"])
	nyvol = bcast_number_to_all(nyvol, source_node = Blockdata["main_node"])
	nzvol = bcast_number_to_all(nzvol, source_node = Blockdata["main_node"])

	win_vol, base_vol  = mpi_win_allocate_shared( sizevol*disp_unit , disp_unit, MPI_INFO_NULL, Blockdata["shared_comm"])
	sizevol = orgsizevol
	if( Blockdata["myid_on_node"] != 0 ):
		base_vol, = mpi_win_shared_query(win_vol, MPI_PROC_NULL)

	volbuf = np.frombuffer(np.core.multiarray.int_asbuffer(base_vol, sizevol*disp_unit), dtype = 'f4')
	volbuf = volbuf.reshape(nzvol, nyvol, nxvol)
	if( Blockdata["myid_on_node"] == 0 ):
		np.copyto(volbuf,ndo)
		del odo,ndo

	volprep = EMNumPy.assign_numpy_to_emdata(volbuf)
	volprep.set_attr_dict({'is_complex':1,  'is_complex_x': 0, 'is_fftodd': 0, 'is_fftpad': 1, 'is_shuffled': 1,'npad': 2})


	#  BIG BUFFER
	size_of_one_image = ny*nxt
	lenbigbuf = min(Blockdata["no_of_processes_per_group"],nang)*npsi
	orgsize = lenbigbuf*size_of_one_image #  This is number of projections to be computed simultaneously times their size

	if( Blockdata["myid_on_node"] == 0 ): size = orgsize
	else:  size = 0

	win_sm, base_ptr  = mpi_win_allocate_shared( size*disp_unit , disp_unit, MPI_INFO_NULL, Blockdata["shared_comm"])
	size = orgsize
	if( Blockdata["myid_on_node"] != 0 ):
		base_ptr, = mpi_win_shared_query(win_sm, MPI_PROC_NULL)

	buffer = np.frombuffer(np.core.multiarray.int_asbuffer(base_ptr, size*disp_unit), dtype = 'f4')
	buffer = buffer.reshape(lenbigbuf, ny, nxt)
	#ncbuf = lenbigbuf//2
	
	bigbuffer = EMNumPy.assign_numpy_to_emdata(buffer)
	#  end of setup

	at = time()
	#  Here we simply search for a max
	newpar = [[i, [1.0], [[-1,-1.0e23]] ] for i in xrange(ndat)]

	for i in xrange(nang):
		if( ( Blockdata["myid"] == Blockdata["main_node"])  and  (i%(max(1,nang/5)) == 0) and (i>0)):
			print( "  Angle :%7d   %5d  %5.1f"%(i,ndat,float(i)/float(nang)*100.) + "%" +"   %10.1fmin"%((time()-at)/60.))

		if(i%Blockdata["no_of_processes_per_group"] == 0 ):  #  Time to fill up the buffer
			for itemp in xrange(i, min(i+Blockdata["no_of_processes_per_group"], nang)):
				if( itemp-i == Blockdata["myid_on_node"]):
					for j in xrange(npsi):
						psi = (refang[i][2] + j*Tracker["delta"])%360.0
						###if kb3D:  rtemp = fft(prgs(volprep, kb3D, [refang[i][0],refang[i][1],psi, 0.0,0.0]))
						###else:     
						temp = prgl(volprep,[ refang[itemp][0],refang[itemp][1],psi, 0.0,0.0], 1, False)
						temp.set_attr("is_complex",0)
						Util.mulclreal(temp, mask)
						nrmref = sqrt(Util.innerproduct(temp, temp, None))
						Util.mul_scalar(temp, 1.0/nrmref)
						bigbuffer.insert_clip(temp,(0,0,(itemp-i)*npsi+j))
	
			mpi_barrier(Blockdata["shared_comm"])

		iang = i*100000000
		for j in xrange(npsi):
			iangpsi = j*1000 + iang
			psi = (refang[i][2] + j*Tracker["delta"])%360.0
			#temp = Util.window(bigbuffer, nxt, ny, 1, 0, 0, -ncbuf + (i%Blockdata["no_of_processes_per_group"])*npsi + j)

			#  Here we get an image from a buffer by assigning an address instead of copy.
			pointer_location = base_ptr + ((i%Blockdata["no_of_processes_per_group"])*npsi + j)*size_of_one_image*disp_unit
			img_buffer = np.frombuffer(np.core.multiarray.int_asbuffer(pointer_location, size_of_one_image*disp_unit), dtype = 'f4')
			img_buffer = img_buffer.reshape(ny, nxt)
			temp = EMNumPy.assign_numpy_to_emdata(img_buffer)

			#temp *= (1000.0/nrmref)
			#nrmref = 1000.
			for kl,emimage in enumerate(data):
				for im in xrange(len(shifts)):
					peak = Util.innerproduct(temp, emimage[im], None)
					if(peak>newpar[kl][2][0][1]):  newpar[kl][2] = [[im + iangpsi, peak]]

	#print  " >>>  %4d   %12.3e       %12.5f     %12.5f     %12.5f     %12.5f     %12.5f"%(best,simis[0],newpar[0][0],newpar[0][1],newpar[0][2],newpar[0][3],newpar[0][4])
	###if Blockdata["myid"] == Blockdata["main_node"]:  print "  Finished :",time()-at
	
	#print("  SEARCHES DONE  ",Blockdata["myid"])

	#mpi_barrier(MPI_COMM_WORLD)
	mpi_win_free(win_vol)
	mpi_win_free(win_sm)

	mpi_barrier(Blockdata["shared_comm"])

	#print("  NORMALIZATION DONE  ",Blockdata["myid"])
	mpi_barrier(MPI_COMM_WORLD)
	#print("  ALL DONE  ",Blockdata["myid"])
	return newpar
	
# NONORM version
def ali3D_direct_euc(data, refang, shifts, procid, ctfs = None, bckgnoise = None, kb3D = None):
	global Tracker, Blockdata
	from projection 		import prgs,prgl
	from fundamentals 		import fft
	from utilities 			import wrap_mpi_gatherv
	from math 				import sqrt
	from mpi 				import mpi_barrier, MPI_COMM_WORLD, MPI_FLOAT, MPI_SUM, mpi_reduce, mpi_bcast, MPI_INT, MPI_MIN, MPI_MAX
	from time 				import time,sleep
	#  Input data has to be CTF-multiplied, preshifted
	#  Output - newpar, see structure
	#    newpar = [[i, [worst_similarity, sum_all_similarities], [[-1, -1.0e23] for j in xrange(Tracker["lentop"])]] for i in xrange(len(data))]
	#    newpar = [[params],[],... len(data)]
	#    params = [particleID, [worst_similarity, sum_all_similarities],[imageallparams]]]
	#    imageallparams = [[orientation, similarity],[],...  number of all orientations ]
	#  Coding of orientations:
	#    hash = ang*100000000 + lpsi*1000 + ishift
	#    ishift = hash%1000
	#    ipsi = (hash/1000)%100000
	#    iang  = hash/100000000
	#  To get best matching for particle #kl:
	#     hash_best = newpar[kl][-1][0][0]
	#     best_sim  = newpar[kl][-1][0][1]
	#  To sort:
	from operator 			import itemgetter#, attrgetter, methodcaller
	from math 				import exp
	from random 			import shuffle
	
	#   params.sort(key=itemgetter(2))
	Tracker["lentop"] = 10000

	at = time()
	if(Blockdata["myid"] == 0):
		line = strftime("%Y-%m-%d_%H:%M:%S", localtime()) + " =>"
		print(line, "ENTERING Xali exhaustive buffered NONORM Euc ")

	npsi 	= int(360./Tracker["delta"])
	nang 	= len(refang)
	ndat 	= len(data)
	nshifts = len(shifts)

	ny = data[0][0].get_ysize()
	#reachpw = data[0][0].get_xsize()//2 # The last element of accumulated pw is zero so for the full size nothing is added.
	mask = Util.unrollmask(ny)
	nxt = 2*(mask.get_xsize())
	if bckgnoise:
		for i in xrange(len(bckgnoise)):
			bckgnoise[i] = Util.unroll1dpw(ny, bckgnoise[i])

	from time import sleep

	doffset = [0.0]*ndat

	lxod1 = npsi*nshifts
	nlxod1 = max(Tracker["lentop"]//lxod1,1)
	lxod1 = min(nlxod1,nang)*lxod1
	xod1 = np.ndarray((ndat,2,lxod1),dtype='f4',order="C")
	xod1.fill(np.finfo(dtype='f4').min)
	xod2 = np.ndarray((ndat,2,lxod1),dtype=int,order="C")
	xod2.fill(-1)

	#  REFVOL
	disp_unit = np.dtype("f4").itemsize
	if( Blockdata["myid_on_node"] == 0 ):
		odo = prep_vol( get_refvol(Tracker["nxinit"]), npad = 2, interpolation_method = 1)
		ndo = EMNumPy.em2numpy(odo)
		nxvol = odo.get_xsize()
		nyvol = odo.get_ysize()
		nzvol = odo.get_zsize()
		orgsizevol = nxvol*nyvol*nzvol
		sizevol = orgsizevol
	else:
		orgsizevol = 0
		sizevol = 0
		nxvol = 0
		nyvol = 0
		nzvol = 0

	orgsizevol = bcast_number_to_all(orgsizevol, source_node = Blockdata["main_node"])
	nxvol = bcast_number_to_all(nxvol, source_node = Blockdata["main_node"])
	nyvol = bcast_number_to_all(nyvol, source_node = Blockdata["main_node"])
	nzvol = bcast_number_to_all(nzvol, source_node = Blockdata["main_node"])

	win_vol, base_vol  = mpi_win_allocate_shared( sizevol*disp_unit , disp_unit, MPI_INFO_NULL, Blockdata["shared_comm"])
	sizevol = orgsizevol
	if( Blockdata["myid_on_node"] != 0 ):
		base_vol, = mpi_win_shared_query(win_vol, MPI_PROC_NULL)

	volbuf = np.frombuffer(np.core.multiarray.int_asbuffer(base_vol, sizevol*disp_unit), dtype = 'f4')
	volbuf = volbuf.reshape(nzvol, nyvol, nxvol)
	if( Blockdata["myid_on_node"] == 0 ):
		np.copyto(volbuf,ndo)
		del odo,ndo

	volprep = EMNumPy.assign_numpy_to_emdata(volbuf)
	volprep.set_attr_dict({'is_complex':1,  'is_complex_x': 0, 'is_fftodd': 0, 'is_fftpad': 1, 'is_shuffled': 1,'npad': 2})


	#  BIG BUFFER
	size_of_one_image = ny*nxt
	lenbigbuf = min(Blockdata["no_of_processes_per_group"],nang)*npsi
	orgsize = lenbigbuf*size_of_one_image #  This is number of projections to be computed simultaneously times their size

	if( Blockdata["myid_on_node"] == 0 ): size = orgsize
	else:  size = 0

	win_sm, base_ptr  = mpi_win_allocate_shared( size*disp_unit , disp_unit, MPI_INFO_NULL, Blockdata["shared_comm"])
	size = orgsize
	if( Blockdata["myid_on_node"] != 0 ):
		base_ptr, = mpi_win_shared_query(win_sm, MPI_PROC_NULL)

	buffer = np.frombuffer(np.core.multiarray.int_asbuffer(base_ptr, size*disp_unit), dtype = 'f4')
	buffer = buffer.reshape(lenbigbuf, ny, nxt)
	#ncbuf = lenbigbuf//2
	
	bigbuffer = EMNumPy.assign_numpy_to_emdata(buffer)
	#  end of setup

	at = time()
	for i in xrange(nang):
		if( ( Blockdata["myid"] == Blockdata["main_node"])  and  (i%(max(1,nang/5)) == 0) and (i>0)):
			print( "  Angle :%7d   %5d  %5.1f"%(i,ndat,float(i)/float(nang)*100.) + "%" +"   %10.1fmin"%((time()-at)/60.))

		if(i%Blockdata["no_of_processes_per_group"] == 0 ):  #  Time to fill up the buffer
			for itemp in xrange(i, min(i+Blockdata["no_of_processes_per_group"], nang)):
				if( itemp-i == Blockdata["myid_on_node"]):
					for j in xrange(npsi):
						psi = (refang[i][2] + j*Tracker["delta"])%360.0
						temp = prgl(volprep,[ refang[itemp][0],refang[itemp][1],psi, 0.0,0.0], 1, False)
						temp.set_attr("is_complex",0)
						bigbuffer.insert_clip(temp,(0,0,(itemp-i)*npsi+j))
	
			mpi_barrier(Blockdata["shared_comm"])

		iang = i*100000000
		for j in xrange(npsi):
			iangpsi = j*1000 + iang
			psi = (refang[i][2] + j*Tracker["delta"])%360.0
			#temp = Util.window(bigbuffer, nxt, ny, 1, 0, 0, -ncbuf + (i%Blockdata["no_of_processes_per_group"])*npsi + j)

			#  Here we get an image from a buffer by assigning an address instead of copy.
			pointer_location = base_ptr + ((i%Blockdata["no_of_processes_per_group"])*npsi + j)*size_of_one_image*disp_unit
			img_buffer = np.frombuffer(np.core.multiarray.int_asbuffer(pointer_location, size_of_one_image*disp_unit), dtype = 'f4')
			img_buffer = img_buffer.reshape(ny, nxt)
			temp = EMNumPy.assign_numpy_to_emdata(img_buffer)


			for kl,emimage in enumerate(data):
				for im in xrange(nshifts):
					hashparams = im + iangpsi
					peak = -Util.sqed(emimage[im], temp, ctfs[kl], bckgnoise[kl])
					loxi = im + (j + (i%nlxod1)*npsi)*nshifts
					xod1[kl,1, loxi] = peak - doffset[kl]
					xod2[kl,1, loxi] = hashparams

		#print( "  Angle loop 1:",Blockdata["myid"],i,time()-fust, time()-at)
		if( ((i+1)%nlxod1 == 0) or (i == nang-1) ):
			xod1 = xod1.reshape(ndat,2*lxod1)
			xod2 = xod2.reshape(ndat,2*lxod1)
			for kl in xrange(ndat):
				lina = np.argsort(xod1[kl])
				xod1[kl] = xod1[kl][lina[::-1]]  # This sorts in reverse order
				xod2[kl] = xod2[kl][lina[::-1]]  # This sorts in reverse order
				tdoffset = xod1[kl,0]
				xod1[kl] -= tdoffset
				doffset[kl] += tdoffset
				
			xod1 = xod1.reshape(ndat,2,lxod1)
			xod2 = xod2.reshape(ndat,2,lxod1)

	mpi_win_free(win_vol)
	mpi_win_free(win_sm)

	mpi_barrier(Blockdata["shared_comm"])

	if bckgnoise: del bckgnoise
	del  data, ctfs

	newpar = [[i, [1.0], []] for i in xrange(ndat)]

	for kl in xrange(ndat):
		lina = np.argwhere(xod1[kl][0] > Tracker["constants"]["expthreshold"])
		temp = xod1[kl][0][lina]
		temp = temp.flatten()
		np.exp(temp, out=temp)
		temp /= np.sum(temp)
		cumprob = 0.0
		for j in xrange(len(temp)):
			cumprob += temp[j]
			if(cumprob > Tracker["constants"]["ccfpercentage"]):
				lit = j+1
				break

		ctemp = xod2[kl][0][lina]
		ctemp = ctemp.flatten()

		for j in xrange(lit):
			 newpar[kl][2].append([int(ctemp[j]),float(temp[j])])
	del lina,temp,ctemp,xod1,xod2
	mpi_barrier(MPI_COMM_WORLD)

	#  Compute statistics of smear
	smax = -1000000
	smin = 1000000
	sava = 0.0
	svar = 0.0
	snum = 0
	for kl in xrange(ndat):
		j = len(newpar[kl][2])
		snum += 1
		sava += float(j)
		svar += j*float(j)
		smax = max(smax, j)
		smin = min(smin, j)
	snum = mpi_reduce(snum, 1, MPI_INT, MPI_SUM, Blockdata["main_node"], MPI_COMM_WORLD)
	sava = mpi_reduce(sava, 1, MPI_FLOAT, MPI_SUM, Blockdata["main_node"], MPI_COMM_WORLD)
	svar = mpi_reduce(svar, 1, MPI_FLOAT, MPI_SUM, Blockdata["main_node"], MPI_COMM_WORLD)
	smax = mpi_reduce(smax, 1, MPI_INT, MPI_MAX, Blockdata["main_node"], MPI_COMM_WORLD)
	smin = mpi_reduce(smin, 1, MPI_INT, MPI_MIN, Blockdata["main_node"], MPI_COMM_WORLD)
	if( Blockdata["myid"] == 0 ):
		from math import sqrt
		sava = float(sava)/snum
		svar = sqrt(max(0.0,(float(svar) - snum*sava**2)/(snum -1)))
		line = strftime("%Y-%m-%d_%H:%M:%S", localtime()) + " =>"
		print(line, "Smear stat  (number of images, ave, sumsq, min max)):  %7d    %12.3g   %12.3g  %7d  %7d"%(snum,sava,svar,smin,smax))

	mpi_barrier(MPI_COMM_WORLD)
	return newpar

#  Exhaustive, buffered, only norm
def ali3D_direct_euc_norm(data, refang, shifts, oldparams, procid, ctfs = None, bckgnoise = None, kb3D = None):
	global Tracker, Blockdata
	from projection   import prgs,prgl
	from fundamentals import fft
	from utilities    import wrap_mpi_gatherv
	from math         import sqrt
	from mpi          import mpi_barrier, MPI_COMM_WORLD, MPI_FLOAT, MPI_SUM, mpi_reduce, mpi_bcast, MPI_INT, MPI_MIN, MPI_MAX
	from time         import time,sleep
	#  Input data has to be CTF-multiplied, preshifted
	#  Output - newpar, see structure
	#    newpar = [[i, [worst_similarity, sum_all_similarities], [[-1, -1.0e23] for j in xrange(Tracker["lentop"])]] for i in xrange(len(data))]
	#    newpar = [[params],[],... len(data)]
	#    params = [particleID, [worst_similarity, sum_all_similarities],[imageallparams]]]
	#    imageallparams = [[orientation, similarity],[],...  number of all orientations ]
	#  Coding of orientations:
	#    hash = ang*100000000 + lpsi*1000 + ishift
	#    ishift = hash%1000
	#    ipsi = (hash/1000)%100000
	#    iang  = hash/100000000
	#  To get best matching for particle #kl:
	#     hash_best = newpar[kl][-1][0][0]
	#     best_sim  = newpar[kl][-1][0][1]
	#  To sort:
	# for norm correction
	# norm_per_particle[kl]  --> exp_wsum_norm_correction  weighted diff2
	# leave newpar[kl][1][0] empty 
	
	from operator import itemgetter#, attrgetter, methodcaller
	from math     import exp
	from random   import shuffle

	Tracker["lentop"] = 10000

	at      = time()
	if(Blockdata["myid"] == 0):
		line = strftime("%Y-%m-%d_%H:%M:%S", localtime()) + " =>"
		print(line, "  ENTERING Xali buffered norm Euc ")

	npsi     = int(360./Tracker["delta"])
	nang     = len(refang)
	ndat     = len(data)
	nshifts  = len(shifts)
	norm_per_particle = ndat*[0.0]

	ny      = data[0][0].get_ysize()
	reachpw = data[0][0].get_xsize()//2 # The last element of accumulated pw is zero so for the full size nothing is added.
	mask    = Util.unrollmask(ny)
	nxt = 2*(mask.get_xsize())
	if bckgnoise:
		for i in xrange(len(bckgnoise)):
			bckgnoise[i] = Util.unroll1dpw(ny, bckgnoise[i])

	from time import sleep

	newpar = [[i, [0.0], []] for i in xrange(ndat)]

	doffset = [0.0]*ndat
	
	lxod1  = npsi*nshifts
	nlxod1 = max(Tracker["lentop"]//lxod1,1)
	lxod1  = min(nlxod1,nang)*lxod1  #  peak-offset
	xod1   = np.ndarray((ndat,2,lxod1),dtype='f4',order="C")
	xod1.fill(np.finfo(dtype='f4').min)  #  hashparam
	xod2   = np.ndarray((ndat,2,lxod1),dtype=int,order="C")
	xod2.fill(-1)
	xod3   = np.ndarray((ndat,2,lxod1),dtype='f4',order="C")
	xod3.fill(0.0)  #  varadj

	#  REFVOL
	disp_unit = np.dtype("f4").itemsize
	if( Blockdata["myid_on_node"] == 0 ):
		odo = prep_vol( get_refvol(Tracker["nxinit"]), npad = 2, interpolation_method = 1)
		ndo = EMNumPy.em2numpy(odo)
		nxvol = odo.get_xsize()
		nyvol = odo.get_ysize()
		nzvol = odo.get_zsize()
		orgsizevol = nxvol*nyvol*nzvol
		sizevol = orgsizevol
	else:
		orgsizevol = 0
		sizevol = 0
		nxvol = 0
		nyvol = 0
		nzvol = 0

	orgsizevol = bcast_number_to_all(orgsizevol, source_node = Blockdata["main_node"])
	nxvol = bcast_number_to_all(nxvol, source_node = Blockdata["main_node"])
	nyvol = bcast_number_to_all(nyvol, source_node = Blockdata["main_node"])
	nzvol = bcast_number_to_all(nzvol, source_node = Blockdata["main_node"])

	win_vol, base_vol  = mpi_win_allocate_shared( sizevol*disp_unit , disp_unit, MPI_INFO_NULL, Blockdata["shared_comm"])
	sizevol = orgsizevol
	if( Blockdata["myid_on_node"] != 0 ):
		base_vol, = mpi_win_shared_query(win_vol, MPI_PROC_NULL)

	volbuf = np.frombuffer(np.core.multiarray.int_asbuffer(base_vol, sizevol*disp_unit), dtype = 'f4')
	volbuf = volbuf.reshape(nzvol, nyvol, nxvol)
	if( Blockdata["myid_on_node"] == 0 ):
		np.copyto(volbuf,ndo)
		del odo,ndo

	volprep = EMNumPy.assign_numpy_to_emdata(volbuf)
	volprep.set_attr_dict({'is_complex':1,  'is_complex_x': 0, 'is_fftodd': 0, 'is_fftpad': 1, 'is_shuffled': 1,'npad': 2})



	#  BIG BUFFER
	size_of_one_image = ny*nxt
	lenbigbuf = min(Blockdata["no_of_processes_per_group"],nang)*npsi
	orgsize = lenbigbuf*size_of_one_image #  This is number of projections to be computed simultaneously times their size

	if( Blockdata["myid_on_node"] == 0 ): size = orgsize
	else:  size = 0

	win_sm, base_ptr  = mpi_win_allocate_shared( size*disp_unit , disp_unit, MPI_INFO_NULL, Blockdata["shared_comm"])
	size = orgsize
	if( Blockdata["myid_on_node"] != 0 ):
		base_ptr, = mpi_win_shared_query(win_sm, MPI_PROC_NULL)

	buffer = np.frombuffer(np.core.multiarray.int_asbuffer(base_ptr, size*disp_unit), dtype = 'f4')
	buffer = buffer.reshape(lenbigbuf, ny, nxt)
	#ncbuf = lenbigbuf//2
	
	bigbuffer = EMNumPy.assign_numpy_to_emdata(buffer)
	#  end of setup

	at = time()
	for i in xrange(nang):
		if( ( Blockdata["myid"] == Blockdata["main_node"])  and  (i%(max(1,nang/5)) == 0) and (i>0)):
			print( "  Angle :%7d   %5d  %5.1f"%(i,ndat,float(i)/float(nang)*100.) + "%" +"   %10.1fmin"%((time()-at)/60.))

		if(i%Blockdata["no_of_processes_per_group"] == 0 ):  #  Time to fill up the buffer
			for itemp in xrange(i, min(i+Blockdata["no_of_processes_per_group"], nang)):
				if( itemp-i == Blockdata["myid_on_node"]):
					for j in xrange(npsi):
						psi = (refang[i][2] + j*Tracker["delta"])%360.0
						rtemp = prgl(volprep,[ refang[itemp][0],refang[itemp][1],psi, 0.0,0.0], 1, False)
						rtemp.set_attr("is_complex",0)
						bigbuffer.insert_clip(rtemp,(0,0,(itemp-i)*npsi+j))
			mpi_barrier(Blockdata["shared_comm"])

		iang = i*100000000
		for j in xrange(npsi):
			iangpsi = j*1000 + iang
			psi = (refang[i][2] + j*Tracker["delta"])%360.0

			#  Here we get an image from a buffer by assigning an address instead of copy.
			pointer_location = base_ptr + ((i%Blockdata["no_of_processes_per_group"])*npsi + j)*size_of_one_image*disp_unit
			img_buffer = np.frombuffer(np.core.multiarray.int_asbuffer(pointer_location, size_of_one_image*disp_unit), dtype = 'f4')
			img_buffer = img_buffer.reshape(ny, nxt)
			temp = EMNumPy.assign_numpy_to_emdata(img_buffer)

			for kl,emimage in enumerate(data):
				for im in xrange(nshifts):
					hashparams = im + iangpsi
					[peak,varadj] = Util.sqednorm(emimage[im], temp, ctfs[kl], bckgnoise[kl])
					loxi = im + (j + (i%nlxod1)*npsi)*nshifts
					xod1[kl,1, loxi] = -peak - doffset[kl]
					xod2[kl,1, loxi] = hashparams
					xod3[kl,1, loxi] = varadj

		if( ((i+1)%nlxod1 == 0) or (i == nang-1) ):
			if( ( Blockdata["myid"] == Blockdata["main_node"])  and  (i == nang-1) ):
				print( "  Finished projection matching   %10.1fmin"%((time()-at)/60.))
				at = time()
			xod1 = xod1.reshape(ndat,2*lxod1)
			xod2 = xod2.reshape(ndat,2*lxod1)
			xod3 = xod3.reshape(ndat,2*lxod1)
			for kl in xrange(ndat):
				lina = np.argsort(xod1[kl])
				xod1[kl] = xod1[kl][lina[::-1]]  # This sorts in reverse order
				xod2[kl] = xod2[kl][lina[::-1]]  # This sorts in reverse order
				xod3[kl] = xod3[kl][lina[::-1]]  # This sorts in reverse order
				tdoffset = xod1[kl,0]
				xod1[kl] -= tdoffset
				doffset[kl] += tdoffset
			xod1 = xod1.reshape(ndat,2,lxod1)
			xod2 = xod2.reshape(ndat,2,lxod1)
			xod3 = xod3.reshape(ndat,2,lxod1)

	mpi_win_free(win_vol)
	mpi_win_free(win_sm)

	mpi_barrier(Blockdata["shared_comm"])

	if bckgnoise: del bckgnoise
	del  data, ctfs

	for kl in xrange(ndat):# per particle
		lina = np.argwhere(xod1[kl][0] > Tracker["constants"]["expthreshold"])
		temp = xod1[kl][0][lina]
		morm = xod3[kl][0][lina]
		temp = temp.flatten()
		morm = morm.flatten()
		np.exp(temp, out=temp)
		temp /= np.sum(temp)
		cumprob = 0.0
		for j in xrange(len(temp)):
			cumprob += temp[j]
			if(cumprob > Tracker["constants"]["ccfpercentage"]):
				lit = j+1
				break

		#  New norm is a sum of eq distances multiplied by their probabilities augmented by PW.
		norm_per_particle[kl] = np.sum(temp[:lit]*morm[:lit]) + Blockdata["accumulatepw"][procid][kl][reachpw]
		ctemp = xod2[kl][0][lina]
		ctemp = ctemp.flatten()
		for j in xrange(lit):
			 newpar[kl][2].append([int(ctemp[j]),float(temp[j])])
	del lina,temp,ctemp,xod1,xod2,xod3

	# norm correction ---- calc the norm correction per particle
	snormcorr = 0.0
	for kl in xrange(ndat):
		norm_per_particle[kl] = sqrt(norm_per_particle[kl]*2.0)*oldparams[kl][7]/Tracker["avgvaradj"][procid]
		snormcorr            += norm_per_particle[kl]
	Tracker["avgvaradj"][procid] = snormcorr
	mpi_barrier(MPI_COMM_WORLD)
	#  Compute avgvaradj
	Tracker["avgvaradj"][procid] = mpi_reduce( Tracker["avgvaradj"][procid], 1, MPI_FLOAT, MPI_SUM, Blockdata["main_node"], MPI_COMM_WORLD )
	if(Blockdata["myid"] == Blockdata["main_node"]):
		Tracker["avgvaradj"][procid] = float(Tracker["avgvaradj"][procid])/Tracker["nima_per_chunk"][procid]
	else:  Tracker["avgvaradj"][procid] = 0.0
	Tracker["avgvaradj"][procid] = bcast_number_to_all(Tracker["avgvaradj"][procid], Blockdata["main_node"])
	mpi_barrier(MPI_COMM_WORLD)

	#  Compute statistics of smear -----------------
	smax = -1000000
	smin = 1000000
	sava = 0.0
	svar = 0.0
	snum = 0
	for kl in xrange(ndat):
		j = len(newpar[kl][2])
		snum += 1
		sava += float(j)
		svar += j*float(j)
		smax = max(smax, j)
		smin = min(smin, j)
	snum = mpi_reduce(snum, 1, MPI_INT, MPI_SUM, Blockdata["main_node"], MPI_COMM_WORLD)
	sava = mpi_reduce(sava, 1, MPI_FLOAT, MPI_SUM, Blockdata["main_node"], MPI_COMM_WORLD)
	svar = mpi_reduce(svar, 1, MPI_FLOAT, MPI_SUM, Blockdata["main_node"], MPI_COMM_WORLD)
	smax = mpi_reduce(smax, 1, MPI_INT, MPI_MAX, Blockdata["main_node"], MPI_COMM_WORLD)
	smin = mpi_reduce(smin, 1, MPI_INT, MPI_MIN, Blockdata["main_node"], MPI_COMM_WORLD)
	if( Blockdata["myid"] == 0 ):
		from math import sqrt
		sava = float(sava)/snum
		svar = sqrt(max(0.0,(float(svar) - snum*sava**2)/(snum -1)))
		line = strftime("%Y-%m-%d_%H:%M:%S", localtime()) + " =>"
		print(line, "Smear stat  (number of images, ave, sumsq, min max)):  %7d    %12.3g   %12.3g  %7d  %7d"%(snum,sava,svar,smin,smax))

	mpi_barrier(MPI_COMM_WORLD)

	return newpar, norm_per_particle

#  Exhaustive, buffered, only norm  PRIMARY
def ali3D_direct_euc_norm_bckg(data, refang, shifts, oldparams, procid, ctfs = None, bckgnoise = None):
	global Tracker, Blockdata
	from projection   import prgs,prgl
	from fundamentals import fft
	from utilities    import wrap_mpi_gatherv
	from math         import sqrt
	from mpi          import mpi_barrier, MPI_COMM_WORLD, MPI_FLOAT, MPI_SUM, mpi_reduce, mpi_bcast, MPI_INT, MPI_MIN, MPI_MAX
	from time         import time,sleep
	#  Input data has to be CTF-multiplied, preshifted
	#  Output - newpar, see structure
	#    newpar = [[i, [worst_similarity, sum_all_similarities], [[-1, -1.0e23] for j in xrange(Tracker["lentop"])]] for i in xrange(len(data))]
	#    newpar = [[params],[],... len(data)]
	#    params = [particleID, [worst_similarity, sum_all_similarities],[imageallparams]]]
	#    imageallparams = [[orientation, similarity],[],...  number of all orientations ]
	#  Coding of orientations:
	#    hash = ang*100000000 + lpsi*1000 + ishift
	#    ishift = hash%1000
	#    ipsi = (hash/1000)%100000
	#    iang  = hash/100000000
	#  To get best matching for particle #kl:
	#     hash_best = newpar[kl][-1][0][0]
	#     best_sim  = newpar[kl][-1][0][1]
	#  To sort:
	# for norm correction
	# norm_per_particle[kl]  --> exp_wsum_norm_correction  weighted diff2
	# leave newpar[kl][1][0] empty 
	
	from operator import itemgetter#, attrgetter, methodcaller
	from math     import exp
	from random   import shuffle

	Tracker["lentop"] = 10000

	at      = time()
	if(Blockdata["myid"] == 0):
		line = strftime("%Y-%m-%d_%H:%M:%S", localtime()) + " =>"
		print(line, "  ENTERING Xali buffered norm bckg Euc ")

	npsi     = int(360./Tracker["delta"])
	nang     = len(refang)
	ndat     = len(data)
	nshifts  = len(shifts)
	norm_per_particle = ndat*[0.0]

	ny      = data[0][0].get_ysize()
	reachpw = data[0][0].get_xsize()//2 # The last element of accumulated pw is zero so for the full size nothing is added.
	mask    = Util.unrollmask(ny)
	nxt = 2*(mask.get_xsize())
	for i in xrange(len(bckgnoise)):
		bckgnoise[i] = Util.unroll1dpw(ny, bckgnoise[i])

	from time import sleep

	newpar = [[i, [0.0], []] for i in xrange(ndat)]

	doffset = [0.0]*ndat
	
	lxod1  = npsi*nshifts
	nlxod1 = max(Tracker["lentop"]//lxod1,1)
	lxod1  = min(nlxod1,nang)*lxod1  #  peak-offset
	xod1   = np.ndarray((ndat,2,lxod1),dtype='f4',order="C")
	xod1.fill(np.finfo(dtype='f4').min)  #  hashparam
	xod2   = np.ndarray((ndat,2,lxod1),dtype=int,order="C")
	xod2.fill(-1)
	xod3   = np.ndarray((ndat,2,lxod1),dtype='f4',order="C")
	xod3.fill(0.0)  #  varadj

	#  REFVOL
	disp_unit = np.dtype("f4").itemsize
	if( Blockdata["myid_on_node"] == 0 ):
		odo = prep_vol( get_refvol(Tracker["nxinit"]), npad = 2, interpolation_method = 1)
		ndo = EMNumPy.em2numpy(odo)
		nxvol = odo.get_xsize()
		nyvol = odo.get_ysize()
		nzvol = odo.get_zsize()
		orgsizevol = nxvol*nyvol*nzvol
		sizevol = orgsizevol
	else:
		orgsizevol = 0
		sizevol = 0
		nxvol = 0
		nyvol = 0
		nzvol = 0

	orgsizevol = bcast_number_to_all(orgsizevol, source_node = Blockdata["main_node"])
	nxvol = bcast_number_to_all(nxvol, source_node = Blockdata["main_node"])
	nyvol = bcast_number_to_all(nyvol, source_node = Blockdata["main_node"])
	nzvol = bcast_number_to_all(nzvol, source_node = Blockdata["main_node"])

	win_vol, base_vol  = mpi_win_allocate_shared( sizevol*disp_unit , disp_unit, MPI_INFO_NULL, Blockdata["shared_comm"])
	sizevol = orgsizevol
	if( Blockdata["myid_on_node"] != 0 ):
		base_vol, = mpi_win_shared_query(win_vol, MPI_PROC_NULL)

	volbuf = np.frombuffer(np.core.multiarray.int_asbuffer(base_vol, sizevol*disp_unit), dtype = 'f4')
	volbuf = volbuf.reshape(nzvol, nyvol, nxvol)
	if( Blockdata["myid_on_node"] == 0 ):
		np.copyto(volbuf,ndo)
		del odo,ndo

	volprep = EMNumPy.assign_numpy_to_emdata(volbuf)
	volprep.set_attr_dict({'is_complex':1,  'is_complex_x': 0, 'is_fftodd': 0, 'is_fftpad': 1, 'is_shuffled': 1,'npad': 2})



	#  BIG BUFFER
	size_of_one_image = ny*nxt
	#lenbigbuf = min(Blockdata["no_of_processes_per_group"],nang)*npsi
	lenbigbuf = nang*npsi
	orgsize = lenbigbuf*size_of_one_image #  This is number of projections to be computed simultaneously times their size

	if( Blockdata["myid_on_node"] == 0 ): size = orgsize
	else:  size = 0

	win_sm, base_ptr  = mpi_win_allocate_shared( size*disp_unit , disp_unit, MPI_INFO_NULL, Blockdata["shared_comm"])
	size = orgsize
	if( Blockdata["myid_on_node"] != 0 ):
		base_ptr, = mpi_win_shared_query(win_sm, MPI_PROC_NULL)

	buffer = np.frombuffer(np.core.multiarray.int_asbuffer(base_ptr, size*disp_unit), dtype = 'f4')
	buffer = buffer.reshape(lenbigbuf, ny, nxt)
	#ncbuf = lenbigbuf//2
	
	bigbuffer = EMNumPy.assign_numpy_to_emdata(buffer)
	#  end of setup
	at = time()

	nang_start, nang_end = MPI_start_end(nang*npsi, Blockdata["no_of_processes_per_group"], Blockdata["myid_on_node"])

	for ii in xrange(nang_start, nang_end, 1):  # This will take care of no of process on a node less than nang.  Some loops will not be executed
		i = ii/npsi
		j = ii%npsi
		psi = (refang[i][2] + j*Tracker["delta"])%360.0
		rtemp = prgl(volprep,[ refang[i][0],refang[i][1],psi, 0.0,0.0], 1, False)
		rtemp.set_attr("is_complex",0)
		bigbuffer.insert_clip(rtemp,(0,0,ii))

	mpi_barrier(Blockdata["shared_comm"])
	if(Blockdata["myid"] == Blockdata["main_node"]):
		print( "  Reference projections generated : %10.1fmin"%((time()-at)/60.))

	at = time()
	for i in xrange(nang):
		if( ( Blockdata["myid"] == Blockdata["main_node"])  and  (i%(max(1,nang/5)) == 0) and (i>0)):
			print( "  Angle :%7d   %5d  %5.1f"%(i,ndat,float(i)/float(nang)*100.) + "%" +"   %10.1fmin"%((time()-at)/60.))
		'''
		if(i%Blockdata["no_of_processes_per_group"] == 0 ):  #  Time to fill up the buffer
			for itemp in xrange(i, min(i+Blockdata["no_of_processes_per_group"], nang)):
				if( itemp-i == Blockdata["myid_on_node"]):
					for j in xrange(npsi):
						psi = (refang[i][2] + j*Tracker["delta"])%360.0
						rtemp = prgl(volprep,[ refang[itemp][0],refang[itemp][1],psi, 0.0,0.0], 1, False)
						rtemp.set_attr("is_complex",0)
						bigbuffer.insert_clip(rtemp,(0,0,(itemp-i)*npsi+j))
			mpi_barrier(Blockdata["shared_comm"])
		'''
		iang = i*100000000
		for j in xrange(npsi):
			iangpsi = j*1000 + iang
			psi = (refang[i][2] + j*Tracker["delta"])%360.0

			#  Here we get an image from a buffer by assigning an address instead of copy.
			#pointer_location = base_ptr + ((i%Blockdata["no_of_processes_per_group"])*npsi + j)*size_of_one_image*disp_unit
			pointer_location = base_ptr + (i*npsi + j)*size_of_one_image*disp_unit
			img_buffer = np.frombuffer(np.core.multiarray.int_asbuffer(pointer_location, size_of_one_image*disp_unit), dtype = 'f4')
			img_buffer = img_buffer.reshape(ny, nxt)
			temp = EMNumPy.assign_numpy_to_emdata(img_buffer)

			for kl,emimage in enumerate(data):
				for im in xrange(nshifts):
					hashparams = im + iangpsi
					[peak,varadj] = Util.sqednorm(emimage[im], temp, ctfs[kl], bckgnoise[kl])
					loxi = im + (j + (i%nlxod1)*npsi)*nshifts
					xod1[kl,1, loxi] = -peak - doffset[kl]
					xod2[kl,1, loxi] = hashparams
					xod3[kl,1, loxi] = varadj

		if( ((i+1)%nlxod1 == 0) or (i == nang-1) ):
			if( ( Blockdata["myid"] == Blockdata["main_node"])  and  (i == nang-1) ):
				print( "  Finished projection matching   %10.1fmin"%((time()-at)/60.))
				at = time()
			xod1 = xod1.reshape(ndat,2*lxod1)
			xod2 = xod2.reshape(ndat,2*lxod1)
			xod3 = xod3.reshape(ndat,2*lxod1)
			for kl in xrange(ndat):
				lina = np.argsort(xod1[kl])
				xod1[kl] = xod1[kl][lina[::-1]]  # This sorts in reverse order
				xod2[kl] = xod2[kl][lina[::-1]]  # This sorts in reverse order
				xod3[kl] = xod3[kl][lina[::-1]]  # This sorts in reverse order
				tdoffset = xod1[kl,0]
				xod1[kl] -= tdoffset
				doffset[kl] += tdoffset
			xod1 = xod1.reshape(ndat,2,lxod1)
			xod2 = xod2.reshape(ndat,2,lxod1)
			xod3 = xod3.reshape(ndat,2,lxod1)

	mpi_barrier(Blockdata["shared_comm"])
	if bckgnoise: del bckgnoise


	for kl in xrange(ndat):# per particle
		lina = np.argwhere(xod1[kl][0] > Tracker["constants"]["expthreshold"])
		temp = xod1[kl][0][lina]
		morm = xod3[kl][0][lina]
		temp = temp.flatten()
		morm = morm.flatten()
		np.exp(temp, out=temp)
		temp /= np.sum(temp)
		cumprob = 0.0
		for j in xrange(len(temp)):
			cumprob += temp[j]
			if(cumprob > Tracker["constants"]["ccfpercentage"]):
				lit = j+1
				break

		#  New norm is a sum of eq distances multiplied by their probabilities augmented by PW.
		norm_per_particle[kl] = np.sum(temp[:lit]*morm[:lit]) + Blockdata["accumulatepw"][procid][kl][reachpw]
		ctemp = xod2[kl][0][lina]
		ctemp = ctemp.flatten()
		for j in xrange(lit):
			 newpar[kl][2].append([int(ctemp[j]),float(temp[j])])
	del lina,temp,ctemp,xod1,xod2,xod3

	# norm correction ---- calc the norm correction per particle
	snormcorr = 0.0
	for kl in xrange(ndat):
		norm_per_particle[kl] = sqrt(norm_per_particle[kl]*2.0)*oldparams[kl][7]/Tracker["avgvaradj"][procid]
		snormcorr            += norm_per_particle[kl]
	Tracker["avgvaradj"][procid] = snormcorr
	mpi_barrier(MPI_COMM_WORLD)
	#  Compute avgvaradj
	Tracker["avgvaradj"][procid] = mpi_reduce( Tracker["avgvaradj"][procid], 1, MPI_FLOAT, MPI_SUM, Blockdata["main_node"], MPI_COMM_WORLD )
	if(Blockdata["myid"] == Blockdata["main_node"]):
		Tracker["avgvaradj"][procid] = float(Tracker["avgvaradj"][procid])/Tracker["nima_per_chunk"][procid]
	else:  Tracker["avgvaradj"][procid] = 0.0
	Tracker["avgvaradj"][procid] = bcast_number_to_all(Tracker["avgvaradj"][procid], Blockdata["main_node"])
	mpi_barrier(MPI_COMM_WORLD)

	#  Compute statistics of smear -----------------
	smax = -1000000
	smin = 1000000
	sava = 0.0
	svar = 0.0
	snum = 0
	for kl in xrange(ndat):
		j = len(newpar[kl][2])
		snum += 1
		sava += float(j)
		svar += j*float(j)
		smax = max(smax, j)
		smin = min(smin, j)
	snum = mpi_reduce(snum, 1, MPI_INT, MPI_SUM, Blockdata["main_node"], MPI_COMM_WORLD)
	sava = mpi_reduce(sava, 1, MPI_FLOAT, MPI_SUM, Blockdata["main_node"], MPI_COMM_WORLD)
	svar = mpi_reduce(svar, 1, MPI_FLOAT, MPI_SUM, Blockdata["main_node"], MPI_COMM_WORLD)
	smax = mpi_reduce(smax, 1, MPI_INT, MPI_MAX, Blockdata["main_node"], MPI_COMM_WORLD)
	smin = mpi_reduce(smin, 1, MPI_INT, MPI_MIN, Blockdata["main_node"], MPI_COMM_WORLD)
	if( Blockdata["myid"] == 0 ):
		from math import sqrt
		sava = float(sava)/snum
		svar = sqrt(max(0.0,(float(svar) - snum*sava**2)/(snum -1)))
		line = strftime("%Y-%m-%d_%H:%M:%S", localtime()) + " =>"
		print(line, "Smear stat  (number of images, ave, sumsq, min max)):  %7d    %12.3g   %12.3g  %7d  %7d"%(snum,sava,svar,smin,smax))

	at = time()
	mpi_barrier(Blockdata["shared_comm"])
	# Compute new background noise
	nxb = Blockdata["bckgnoise"][0].get_xsize()
	nyb = len(Blockdata["bckgnoise"])
	if( procid == 0 ):
		Blockdata["totprob"] = [0.0]*nyb
		Blockdata["newbckgnoise"] = model_blank(nxb,nyb)
	for kl in xrange(ndat):# per particle
		particle_group	= data[kl][0].get_attr("particle_group")
		tbckg = model_blank(nxb)
		for idir in xrange(len(newpar[kl][2])): ##xrange(min(len(newpar[kl][2]),10)): # Take at most 10 top directions, why 10?
			Blockdata["totprob"][particle_group] += newpar[kl][2][idir][1]
			# identify projection params
			ipsiandiang	= newpar[kl][2][idir][0]/1000
			ipsi		= ipsiandiang%100000
			iang		= ipsiandiang/100000
			ishift		= newpar[kl][2][idir][0]%1000

			#  Here we get an image from a buffer by assigning an address instead of copy.
			pointer_location = base_ptr + (iang*npsi + ipsi)*size_of_one_image*disp_unit
			img_buffer = np.frombuffer(np.core.multiarray.int_asbuffer(pointer_location, size_of_one_image*disp_unit), dtype = 'f4')
			img_buffer = img_buffer.reshape(ny, nxt)
			temp = EMNumPy.assign_numpy_to_emdata(img_buffer)
			Util.sqedfull(data[kl][ishift], temp, ctfs[kl], mask, tbckg, newpar[kl][2][idir][1])
			'''
			if( Blockdata["myid"] == 0 ):  
				Util.sqedfull(data[kl][ishift], temp, ctfs[kl], mask, tbckg, newpar[kl][2][idir][1])
				sleep(50)
			else:
				sleep(50)
			'''
		for i in xrange(nxb):  Blockdata["newbckgnoise"][i,particle_group] += tbckg[i]

	mpi_barrier(MPI_COMM_WORLD)
	mpi_win_free(win_vol)
	mpi_win_free(win_sm)
	del  data, ctfs, temp, tbckg
	# Reduce stuff
	if( procid == 1 ):
		Blockdata["totprob"] = mpi_reduce(Blockdata["totprob"], nyb, MPI_FLOAT, MPI_SUM, Blockdata["main_node"], MPI_COMM_WORLD)
		reduce_EMData_to_root(Blockdata["newbckgnoise"], Blockdata["myid"], Blockdata["main_node"])
		if( Blockdata["myid"] == 0 ):
			for igrp in xrange(nyb):
				Blockdata["newbckgnoise"][0, igrp] = 1.0
				for i in xrange(1,ny/2):
					if(Blockdata["newbckgnoise"][i, igrp] > 0.0):  Blockdata["newbckgnoise"][i, igrp] = 2.0*Blockdata["totprob"][igrp]/Blockdata["newbckgnoise"][i, igrp]  # normalize and invert
				for i in xrange(ny/2,nxb):
					Blockdata["newbckgnoise"][i, igrp] = Blockdata["bckgnoise"][igrp][i]
				"""
				if(igrp%1000000 == 0):
					print("  DEF GROUP ",igrp)
					for i in xrange(1,nxb):
						qb = Blockdata["bckgnoise"][igrp][i]
						if( qb > 0.0):   qb = 1.0/qb
						qn = Blockdata["newbckgnoise"][i, igrp]
						if( qn > 0.0):   qn = 1.0/qn
						print("   %5d     %20.10f     %20.10f"%(i,qb,qn))
				"""
			Blockdata["newbckgnoise"].write_image(os.path.join(Tracker["directory"],"bckgnoise.hdf")) #  Write updated bckgnoise to current directory

		bcast_EMData_to_all(Blockdata["newbckgnoise"], Blockdata["myid"], source_node = Blockdata["main_node"], comm = MPI_COMM_WORLD)
		for igrp in xrange(nyb):
			for i in xrange(nxb):
				Blockdata["bckgnoise"][igrp][i] = Blockdata["newbckgnoise"][i, igrp]
		del Blockdata["newbckgnoise"]
	mpi_barrier(MPI_COMM_WORLD)
	if( Blockdata["myid"] == Blockdata["main_node"] ):
		print( "  Finished sigma2   %10.1fmin"%((time()-at)/60.))

	return newpar, norm_per_particle
	
# fast shared buffer local nonorm  (for small number of data this is slower)
def ali3D_direct_local_euc(data, refang, shifts, oldangs, procid, ctfs = None, bckgnoise = None, kb3D = None):
	global Tracker, Blockdata
	from projection 	import prgs,prgl
	from fundamentals 	import fft
	from utilities 		import wrap_mpi_gatherv
	from math 			import sqrt
	from mpi 			import mpi_barrier, MPI_COMM_WORLD, MPI_FLOAT, MPI_SUM, mpi_reduce, mpi_bcast, MPI_INT, MPI_MIN, MPI_MAX
	from time 			import time,sleep
	#  Input data has to be CTF-multiplied, preshifted
	#  Output - newpar, see structure
	#    newpar = [[i, [worst_similarity, sum_all_similarities], [[-1, -1.0e23] for j in xrange(Tracker["lentop"])]] for i in xrange(len(data))]
	#    newpar = [[params],[],... len(data)]
	#    params = [particleID, [worst_similarity, sum_all_similarities],[imageallparams]]]
	#    imageallparams = [[orientation, similarity],[],...  number of all orientations ]
	#  Coding of orientations:
	#    hash = ang*100000000 + lpsi*1000 + ishift
	#    ishift = hash%1000
	#    ipsi = (hash/1000)%100000
	#    iang  = hash/100000000
	#  To get best matching for particle #kl:
	#     hash_best = newpar[kl][-1][0][0]
	#     best_sim  = newpar[kl][-1][0][1]
	#  To sort:
	from operator 		import itemgetter#, attrgetter, methodcaller
	from math 			import exp
	from random 		import shuffle
	
	#   params.sort(key=itemgetter(2))


	at = time()
	if(Blockdata["myid"] == 0):
		line = strftime("%Y-%m-%d_%H:%M:%S", localtime()) + " =>"
		print(line, "ENTERING Xali LOCAL buffered per node nonorm Euc ")

	npsi = int(360./Tracker["delta"])
	nang = len(refang)
	ndat = len(data)
	nshifts = len(shifts)

	from math import cos, radians
	ac = cos(radians(Tracker["an"]))
	symang = get_sym(Tracker["constants"]["symmetry"])
	nsym = len(symang)

	ny = data[0][0].get_ysize()
	reachpw = data[0][0].get_xsize()//2 # The last element of accumulated pw is zero so for the full size nothing is added.
	mask = Util.unrollmask(ny)
	nxt = 2*(mask.get_xsize())
	if bckgnoise:
		for i in xrange(len(bckgnoise)):
			bckgnoise[i] = Util.unroll1dpw(ny, bckgnoise[i])

	from time import sleep
	size_of_one_image = ny*nxt

	Tracker["lentop"] = 10000
	#  Estimate number of possible orientations
	lang = int(len(cone_ang_f(refang, 360.0/int(Tracker["constants"]["symmetry"][1:])/2, 45.0,Tracker["an"],Tracker["constants"]["symmetry"]))*1.25)
	lxod1 = lang*nshifts*(2*int(Tracker["an"]/Tracker["delta"]+0.5)+1)
	xod1 = np.ndarray((ndat,lxod1),dtype='f4',order="C")
	xod1.fill(np.finfo(dtype='f4').min)
	xod2 = np.ndarray((ndat,lxod1),dtype=int,order="C")
	xod2.fill(-1)
	loxi = [0]*ndat

	#  REFVOL
	disp_unit = np.dtype("f4").itemsize
	if( Blockdata["myid_on_node"] == 0 ):
		odo = prep_vol( get_refvol(Tracker["nxinit"]), npad = 2, interpolation_method = 1)
		ndo = EMNumPy.em2numpy(odo)
		nxvol = odo.get_xsize()
		nyvol = odo.get_ysize()
		nzvol = odo.get_zsize()
		orgsizevol = nxvol*nyvol*nzvol
		sizevol = orgsizevol
	else:
		orgsizevol = 0
		sizevol = 0
		nxvol = 0
		nyvol = 0
		nzvol = 0

	orgsizevol = bcast_number_to_all(orgsizevol, source_node = Blockdata["main_node"])
	nxvol = bcast_number_to_all(nxvol, source_node = Blockdata["main_node"])
	nyvol = bcast_number_to_all(nyvol, source_node = Blockdata["main_node"])
	nzvol = bcast_number_to_all(nzvol, source_node = Blockdata["main_node"])

	win_vol, base_vol  = mpi_win_allocate_shared( sizevol*disp_unit , disp_unit, MPI_INFO_NULL, Blockdata["shared_comm"])
	sizevol = orgsizevol
	if( Blockdata["myid_on_node"] != 0 ):
		base_vol, = mpi_win_shared_query(win_vol, MPI_PROC_NULL)

	volbuf = np.frombuffer(np.core.multiarray.int_asbuffer(base_vol, sizevol*disp_unit), dtype = 'f4')
	volbuf = volbuf.reshape(nzvol, nyvol, nxvol)
	if( Blockdata["myid_on_node"] == 0 ):
		np.copyto(volbuf,ndo)
		del odo,ndo

	volprep = EMNumPy.assign_numpy_to_emdata(volbuf)
	volprep.set_attr_dict({'is_complex':1,  'is_complex_x': 0, 'is_fftodd': 0, 'is_fftpad': 1, 'is_shuffled': 1,'npad': 2})


	Tracker["constants"]["nproj_per_CPU"] = 1000

	#  BIG BUFFER
	lenbigbuf = Blockdata["no_of_processes_per_group"]*Tracker["constants"]["nproj_per_CPU"]
	orgsize = lenbigbuf*ny*nxt  #  This is number of projections to be computed simultaneously times their size

	if( Blockdata["myid_on_node"] == 0 ): size = orgsize
	else:  size = 0

	win_sm, base_ptr  = mpi_win_allocate_shared( size*disp_unit , disp_unit, MPI_INFO_NULL, Blockdata["shared_comm"])
	size = orgsize
	if( Blockdata["myid_on_node"] != 0 ):
		base_ptr, = mpi_win_shared_query(win_sm, MPI_PROC_NULL)

	buffer = np.frombuffer(np.core.multiarray.int_asbuffer(base_ptr, size*disp_unit), dtype = 'f4')
	buffer = buffer.reshape(lenbigbuf, ny, nxt)
	#ncbuf = lenbigbuf//2
	
	bigbuffer = EMNumPy.assign_numpy_to_emdata(buffer)
	#  end of setup

	at = time()
	ttable = Util.pickup_references(refang, Tracker["delta"], Tracker["an"], oldangs, Tracker["constants"]["symmetry"])

	ltable = []
	iangles = []
	lpoint = 0
	while( ttable[lpoint] > -1 ):
		iangles.append( ttable[lpoint]*100000 +ttable[lpoint+1] )
		ltable.append(iangles[-1])
		lpoint += 2
		while( ttable[lpoint] > -1 ):
			ltable.append(ttable[lpoint])
			lpoint += 1
		ltable.append(-1)
		lpoint += 1
	ltable.append(-1)
	del ttable

	iangles = wrap_mpi_gatherv(iangles, 0, Blockdata["shared_comm"])
	if( Blockdata["myid_on_node"] == 0 ):
		iangles = list(set(iangles))
		iangles.sort()
	iangles = wrap_mpi_bcast(iangles, 0, communicator = Blockdata["shared_comm"])

	at = time()
	lpoint = 0
	for itang in xrange(len(iangles)):
		if( itang%lenbigbuf == 0 ):  #  Time to fill up the buffer
			for itemp in xrange(Tracker["constants"]["nproj_per_CPU"]*Blockdata["myid_on_node"]+itang, min(Tracker["constants"]["nproj_per_CPU"]*(Blockdata["myid_on_node"]+1)+itang, len(iangles))):
				i = iangles[itemp]/100000
				j = iangles[itemp]%100000				
				psi = (refang[i][2] + j*Tracker["delta"])%360.0
				###if kb3D:  rtemp = fft(prgs(volprep, kb3D, [refang[i][0],refang[i][1],psi, 0.0,0.0]))
				###else:     
				rtemp = prgl(volprep,[ refang[i][0],refang[i][1],psi, 0.0,0.0], 1, False)
				rtemp.set_attr("is_complex",0)
				bigbuffer.insert_clip(rtemp,(0,0,itemp-itang))

			mpi_barrier(Blockdata["shared_comm"])
		if( ( Blockdata["myid"] == Blockdata["main_node"])  and  (itang%(max(1,len(iangles)/5)) == 0) and (itang>0)):
			print( "  Angle :%8d    %5.1f"%(lpoint,float(itang)/float(len(iangles))*100.) + "%" +"   %10.1fmin"%((time()-at)/60.0))
		if( ltable[lpoint] > -1 ):
			#  Is the current projection angle the same as current useful projection?
			if( ltable[lpoint] == iangles[itang] ):

				iangpsi = ltable[lpoint]*1000

				#  Here we get an image from a buffer by assigning an address instead of copy.
				pointer_location = base_ptr + (itang%lenbigbuf)*size_of_one_image*disp_unit
				img_buffer = np.frombuffer(np.core.multiarray.int_asbuffer(pointer_location, size_of_one_image*disp_unit), dtype = 'f4')
				img_buffer = img_buffer.reshape(ny, nxt)
				temp = EMNumPy.assign_numpy_to_emdata(img_buffer)

				lpoint += 1
				while( ltable[lpoint] > -1 ):
					kl = ltable[lpoint]
					for im in xrange(nshifts):
						hashparams = im + iangpsi
						peak = -Util.sqed(data[kl][im], temp, ctfs[kl], bckgnoise[kl])

						xod1[kl, loxi[kl]] = peak
						xod2[kl, loxi[kl]] = hashparams
						loxi[kl] += 1
						if(loxi[kl] >= lxod1):  ERROR("ali3D_direct_local_euc","Underestimated number of orientations in local search",1,Blockdata["myid"])

					lpoint += 1
				#Move to the next one
				lpoint += 1

	mpi_win_free(win_vol)
	mpi_win_free(win_sm)

	mpi_barrier(Blockdata["shared_comm"])

	del ltable
	if bckgnoise: del bckgnoise
	del  data, ctfs

	for kl in xrange(ndat):
		lod = loxi[kl] ###np.max(xod2[kl])
		if( lod > -1 ):
			lina = np.argsort(xod1[kl])
			xod1[kl] = xod1[kl][lina[::-1]]  # This puts sorted in reverse order
			xod2[kl] = xod2[kl][lina[::-1]]  # This puts sorted in reverse order
			tdoffset = xod1[kl,0]
			xod1[kl] -= tdoffset

	newpar = [[i, [1.0], []] for i in xrange(ndat)]

	for kl in xrange(ndat):
		lina = np.argwhere(xod1[kl] > Tracker["constants"]["expthreshold"])
		temp = xod1[kl][lina]
		temp = temp.flatten()
		np.exp(temp, out=temp)
		temp /= np.sum(temp)
		cumprob = 0.0
		for j in xrange(len(temp)):
			cumprob += temp[j]
			if(cumprob > Tracker["constants"]["ccfpercentage"]):
				lit = j+1
				break

		ctemp = xod2[kl][lina]
		ctemp = ctemp.flatten()

		for j in xrange(lit):
			 newpar[kl][2].append([int(ctemp[j]),float(temp[j])])

	del lina,temp,ctemp,xod1,xod2
	mpi_barrier(MPI_COMM_WORLD)

	#  Compute statistics of smear
	smax = -1000000
	smin = 1000000
	sava = 0.0
	svar = 0.0
	snum = 0
	for kl in xrange(ndat):
		j = len(newpar[kl][2])
		snum += 1
		sava += float(j)
		svar += j*float(j)
		smax = max(smax, j)
		smin = min(smin, j)
	snum = mpi_reduce(snum, 1, MPI_INT, MPI_SUM, Blockdata["main_node"], MPI_COMM_WORLD)
	sava = mpi_reduce(sava, 1, MPI_FLOAT, MPI_SUM, Blockdata["main_node"], MPI_COMM_WORLD)
	svar = mpi_reduce(svar, 1, MPI_FLOAT, MPI_SUM, Blockdata["main_node"], MPI_COMM_WORLD)
	smax = mpi_reduce(smax, 1, MPI_INT, MPI_MAX, Blockdata["main_node"], MPI_COMM_WORLD)
	smin = mpi_reduce(smin, 1, MPI_INT, MPI_MIN, Blockdata["main_node"], MPI_COMM_WORLD)
	if( Blockdata["myid"] == 0 ):
		from math import sqrt
		sava = float(sava)/snum
		svar = sqrt(max(0.0,(float(svar) - snum*sava**2)/(snum -1)))
		line = strftime("%Y-%m-%d_%H:%M:%S", localtime()) + " =>"
		print(line, "Smear stat  (number of images, ave, sumsq, min max)):  %7d    %12.3g   %12.3g  %7d  %7d"%(snum,sava,svar,smin,smax))


	mpi_barrier(MPI_COMM_WORLD)
	return newpar

#buffered local with norm (for small number of data this is slower)
def ali3D_direct_local_euc_norm(data, refang, shifts, oldangs, procid, ctfs = None, bckgnoise = None, kb3D = None):
	global Tracker, Blockdata
	from projection   import prgs,prgl
	from fundamentals import fft
	from utilities    import wrap_mpi_gatherv
	from math         import sqrt
	from mpi          import mpi_barrier, MPI_COMM_WORLD, MPI_FLOAT, MPI_SUM, mpi_reduce, mpi_bcast, MPI_INT, MPI_MIN, MPI_MAX
	from time         import time,sleep
	#  Input data has to be CTF-multiplied, preshifted
	#  Output - newpar, see structure
	#    newpar = [[i, [worst_similarity, sum_all_similarities], [[-1, -1.0e23] for j in xrange(Tracker["lentop"])]] for i in xrange(len(data))]
	#    newpar = [[params],[],... len(data)]
	#    params = [particleID, [worst_similarity, sum_all_similarities],[imageallparams]]]
	#    imageallparams = [[orientation, similarity],[],...  number of all orientations ]
	#  Coding of orientations:
	#    hash = ang*100000000 + lpsi*1000 + ishift
	#    ishift = hash%1000
	#    ipsi = (hash/1000)%100000
	#    iang  = hash/100000000
	#  To get best matching for particle #kl:
	#     hash_best = newpar[kl][-1][0][0]
	#     best_sim  = newpar[kl][-1][0][1]
	#  To sort:
	from operator import itemgetter#, attrgetter, methodcaller
	from math     import exp
	from random   import shuffle
	Tracker["lentop"] = 10000

	at = time()
	if(Blockdata["myid"] == 0):
		line = strftime("%Y-%m-%d_%H:%M:%S", localtime()) + " =>"
		print(line, "ENTERING Xali LOCAL buffered per node only norm Euc ")

	npsi = int(360./Tracker["delta"])
	nang = len(refang)
	ndat = len(data)
	nshifts = len(shifts)
	from math import cos, radians
	ac = cos(radians(Tracker["an"]))
	symang = get_sym(Tracker["constants"]["symmetry"])
	nsym = len(symang)

	ny = data[0][0].get_ysize()
	reachpw = data[0][0].get_xsize()//2 # The last element of accumulated pw is zero so for the full size nothing is added.
	mask = Util.unrollmask(ny)
	nxt = 2*(mask.get_xsize())
	if bckgnoise:
		for i in xrange(len(bckgnoise)):
			bckgnoise[i] = Util.unroll1dpw(ny, bckgnoise[i])

	if Tracker["constants"]["nonorm"]: newpar = [[i, [1.0], []] for i in xrange(ndat)]
	else:                              newpar = [[i, [0.0], []] for i in xrange(ndat)]

	doffset = [0.0]*ndat
	
	Tracker["lentop"] = 10000
	#  Estimate number of possible orientations
	lang = int(len(cone_ang_f(refang, 360.0/int(Tracker["constants"]["symmetry"][1:])/2, 45.0,Tracker["an"],Tracker["constants"]["symmetry"]))*1.25)
	lxod1 = lang*nshifts*(2*int(Tracker["an"]/Tracker["delta"]+0.5)+1)

	xod1 = np.ndarray((ndat,lxod1),dtype='f4',order="C")
	xod1.fill(np.finfo(dtype='f4').min)
	xod2 = np.ndarray((ndat,lxod1),dtype=int,order="C")
	xod2.fill(-1)
	xod3   = np.ndarray((ndat,lxod1),dtype='f4',order="C")
	xod3.fill(0.0)  #  varadj
	loxi = [0]*ndat

	#  REFVOL
	disp_unit = np.dtype("f4").itemsize
	if( Blockdata["myid_on_node"] == 0 ):
		odo = prep_vol( get_refvol(Tracker["nxinit"]), npad = 2, interpolation_method = 1)
		ndo = EMNumPy.em2numpy(odo)
		nxvol = odo.get_xsize()
		nyvol = odo.get_ysize()
		nzvol = odo.get_zsize()
		orgsizevol = nxvol*nyvol*nzvol
		sizevol = orgsizevol
	else:
		orgsizevol = 0
		sizevol = 0
		nxvol = 0
		nyvol = 0
		nzvol = 0

	orgsizevol = bcast_number_to_all(orgsizevol, source_node = Blockdata["main_node"])
	nxvol = bcast_number_to_all(nxvol, source_node = Blockdata["main_node"])
	nyvol = bcast_number_to_all(nyvol, source_node = Blockdata["main_node"])
	nzvol = bcast_number_to_all(nzvol, source_node = Blockdata["main_node"])

	win_vol, base_vol  = mpi_win_allocate_shared( sizevol*disp_unit , disp_unit, MPI_INFO_NULL, Blockdata["shared_comm"])
	sizevol = orgsizevol
	if( Blockdata["myid_on_node"] != 0 ):
		base_vol, = mpi_win_shared_query(win_vol, MPI_PROC_NULL)

	volbuf = np.frombuffer(np.core.multiarray.int_asbuffer(base_vol, sizevol*disp_unit), dtype = 'f4')
	volbuf = volbuf.reshape(nzvol, nyvol, nxvol)
	if( Blockdata["myid_on_node"] == 0 ):
		np.copyto(volbuf,ndo)
		del odo,ndo

	volprep = EMNumPy.assign_numpy_to_emdata(volbuf)
	volprep.set_attr_dict({'is_complex':1,  'is_complex_x': 0, 'is_fftodd': 0, 'is_fftpad': 1, 'is_shuffled': 1,'npad': 2})



	Tracker["constants"]["nproj_per_CPU"] = 1000

	#  BIG BUFFER
	size_of_one_image = ny*nxt
	lenbigbuf = Blockdata["no_of_processes_per_group"]*Tracker["constants"]["nproj_per_CPU"]
	orgsize = lenbigbuf*size_of_one_image  #  This is number of projections to be computed simultaneously times their size

	if( Blockdata["myid_on_node"] == 0 ): size = orgsize
	else:  size = 0

	win_sm, base_ptr  = mpi_win_allocate_shared( size*disp_unit , disp_unit, MPI_INFO_NULL, Blockdata["shared_comm"])
	size = orgsize
	if( Blockdata["myid_on_node"] != 0 ):
		base_ptr, = mpi_win_shared_query(win_sm, MPI_PROC_NULL)

	buffer = np.frombuffer(np.core.multiarray.int_asbuffer(base_ptr, size*disp_unit), dtype = 'f4')
	buffer = buffer.reshape(lenbigbuf, ny, nxt)
	#ncbuf = lenbigbuf//2
	
	bigbuffer = EMNumPy.assign_numpy_to_emdata(buffer)
	#  end of setup

	at = time()
	ttable = Util.pickup_references(refang, Tracker["delta"], Tracker["an"], oldangs, Tracker["constants"]["symmetry"])

	ltable = []
	iangles = []
	lpoint = 0
	while( ttable[lpoint] > -1 ):
		iangles.append( ttable[lpoint]*100000 +ttable[lpoint+1] )
		ltable.append(iangles[-1])
		lpoint += 2
		while( ttable[lpoint] > -1 ):
			ltable.append(ttable[lpoint])
			lpoint += 1
		ltable.append(-1)
		lpoint += 1
	ltable.append(-1)
	del ttable

	iangles = wrap_mpi_gatherv(iangles, 0, Blockdata["shared_comm"])
	if( Blockdata["myid_on_node"] == 0 ):
		iangles = list(set(iangles))
		iangles.sort()
	iangles = wrap_mpi_bcast(iangles, 0, communicator = Blockdata["shared_comm"])

	at = time()
	lpoint = 0
	for itang in xrange(len(iangles)):
		if( itang%lenbigbuf == 0 ):  #  Time to fill up the buffer
			for itemp in xrange(Tracker["constants"]["nproj_per_CPU"]*Blockdata["myid_on_node"]+itang, min(Tracker["constants"]["nproj_per_CPU"]*(Blockdata["myid_on_node"]+1)+itang, len(iangles))):
				i = iangles[itemp]/100000
				j = iangles[itemp]%100000				
				psi = (refang[i][2] + j*Tracker["delta"])%360.0
				rtemp = prgl(volprep,[ refang[i][0],refang[i][1],psi, 0.0,0.0], 1, False)
				rtemp.set_attr("is_complex",0)
				bigbuffer.insert_clip(rtemp,(0,0,itemp-itang))
			mpi_barrier(Blockdata["shared_comm"])

		if( ( Blockdata["myid"] == Blockdata["main_node"])  and  (itang%(max(1,len(iangles)/5)) == 0) and (itang>0)):
			print( "  Angle :%8d    %5.1f"%(lpoint,float(itang)/float(len(iangles))*100.) + "%" +"   %10.1fmin"%((time()-at)/60.0))
		if( ltable[lpoint] > -1 ):
			#  Is the current projection angle the same as current useful projection?
			if( ltable[lpoint] == iangles[itang] ):

				iangpsi = ltable[lpoint]*1000

				#  Here we get an image from a buffer by assigning an address instead of copy.
				pointer_location = base_ptr + (itang%lenbigbuf)*size_of_one_image*disp_unit
				img_buffer = np.frombuffer(np.core.multiarray.int_asbuffer(pointer_location, size_of_one_image*disp_unit), dtype = 'f4')
				img_buffer = img_buffer.reshape(ny, nxt)
				temp = EMNumPy.assign_numpy_to_emdata(img_buffer)

				lpoint += 1
				while( ltable[lpoint] > -1 ):
					kl = ltable[lpoint]

					for im in xrange(nshifts):
						hashparams = im + iangpsi
						[peak,varadj] = Util.sqednorm(data[kl][im], temp, ctfs[kl], bckgnoise[kl])

						xod1[kl, loxi[kl]] = -peak
						xod2[kl, loxi[kl]] = hashparams
						xod3[kl, loxi[kl]] = varadj
						loxi[kl] += 1
						if(loxi[kl] >= lxod1):  ERROR("ali3D_direct_local_euc","Underestimated number of orientations in local search",1,Blockdata["myid"])

					lpoint += 1
				#Move to the next one
				lpoint += 1

	mpi_win_free(win_vol)
	mpi_win_free(win_sm)

	mpi_barrier(Blockdata["shared_comm"])

	del ltable
	if bckgnoise: del bckgnoise
	del  data, ctfs
	norm_per_particle = ndat*[None]
	for kl in xrange(ndat):
		lod = loxi[kl]
		if( lod > -1 ):
			lina = np.argsort(xod1[kl])
			xod1[kl] = xod1[kl][lina[::-1]]  # This puts sorted in reverse order
			xod2[kl] = xod2[kl][lina[::-1]]  # This puts sorted in reverse order
			xod3[kl] = xod3[kl][lina[::-1]]  # This puts sorted in reverse order
			tdoffset = xod1[kl,0]
			xod1[kl] -= tdoffset

	for kl in xrange(ndat):
		lina = np.argwhere(xod1[kl] > Tracker["constants"]["expthreshold"])
		temp = xod1[kl][lina]
		morm = xod3[kl][lina]
		temp = temp.flatten()
		morm = morm.flatten()
		np.exp(temp, out=temp)
		temp /= np.sum(temp)
		cumprob = 0.0
		for j in xrange(len(temp)):
			cumprob += temp[j]
			if(cumprob > Tracker["constants"]["ccfpercentage"]):
				lit = j+1
				break
		#  New norm is a sum of eq distances multiplied by their probabilities augmented by PW
		norm_per_particle [kl] 	= np.sum(temp[:lit]*morm[:lit]) + Blockdata["accumulatepw"][procid][kl][reachpw]
		ctemp = xod2[kl][lina]
		ctemp = ctemp.flatten()

		for j in xrange(lit):
			 newpar[kl][2].append([int(ctemp[j]),float(temp[j])])

	del lina,temp,ctemp,xod1,xod2

	# norm correction ---- calc the norm correction per particle
	snormcorr = 0.0
	for kl in xrange(ndat):
		norm_per_particle [kl]   = sqrt(norm_per_particle[kl]*2.0)*oldangs[kl][7]/Tracker["avgvaradj"][procid]
		snormcorr                += norm_per_particle [kl]
	Tracker["avgvaradj"][procid] = snormcorr
	mpi_barrier(MPI_COMM_WORLD)
	#  Compute avgvaradj
	Tracker["avgvaradj"][procid] = mpi_reduce( Tracker["avgvaradj"][procid], 1, MPI_FLOAT, MPI_SUM, Blockdata["main_node"], MPI_COMM_WORLD )
	if(Blockdata["myid"] == Blockdata["main_node"]):
		Tracker["avgvaradj"][procid] = float(Tracker["avgvaradj"][procid])/Tracker["nima_per_chunk"][procid]
	else:  Tracker["avgvaradj"][procid] = 0.0
	Tracker["avgvaradj"][procid] = bcast_number_to_all(Tracker["avgvaradj"][procid], Blockdata["main_node"])
	mpi_barrier(MPI_COMM_WORLD)

	#  Compute statistics of smear -----------------
	smax = -1000000
	smin = 1000000
	sava = 0.0
	svar = 0.0
	snum = 0
	for kl in xrange(ndat):
		j = len(newpar[kl][2])
		snum += 1
		sava += float(j)
		svar += j*float(j)
		smax = max(smax, j)
		smin = min(smin, j)
	snum = mpi_reduce(snum, 1, MPI_INT, MPI_SUM, Blockdata["main_node"], MPI_COMM_WORLD)
	sava = mpi_reduce(sava, 1, MPI_FLOAT, MPI_SUM, Blockdata["main_node"], MPI_COMM_WORLD)
	svar = mpi_reduce(svar, 1, MPI_FLOAT, MPI_SUM, Blockdata["main_node"], MPI_COMM_WORLD)
	smax = mpi_reduce(smax, 1, MPI_INT, MPI_MAX, Blockdata["main_node"], MPI_COMM_WORLD)
	smin = mpi_reduce(smin, 1, MPI_INT, MPI_MIN, Blockdata["main_node"], MPI_COMM_WORLD)
	if( Blockdata["myid"] == 0 ):
		from math import sqrt
		sava = float(sava)/snum
		svar = sqrt(max(0.0,(float(svar) - snum*sava**2)/(snum -1)))
		line = strftime("%Y-%m-%d_%H:%M:%S", localtime()) + " =>"
		print(line, "Smear stat  (number of images, ave, sumsq, min max)):  %7d    %12.3g   %12.3g  %7d  %7d"%(snum,sava,svar,smin,smax))

	mpi_barrier(MPI_COMM_WORLD)
	return newpar, norm_per_particle

def cerrs(params, ctfs, particle_groups):
	global Tracker, Blockdata
	from mpi 		import   mpi_bcast, MPI_FLOAT, MPI_COMM_WORLD, MPI_INT, MPI_SUM, mpi_reduce
	from random 	import random

	shrinkage = float(Tracker["nxinit"])/float(Tracker["constants"]["nnxo"])
	procid = 0
	if(Blockdata["myid"] == Blockdata["nodes"][procid]):
		ref_vol = get_im(Tracker["refvol"])
		nnn = ref_vol.get_xsize()
		if(Tracker["nxinit"] != nnn ):
			ref_vol = fdecimate(ref_vol,Tracker["nxinit"],Tracker["nxinit"],Tracker["nxinit"], True, False)
	else:
		#log = None
		ref_vol = model_blank(Tracker["nxinit"], Tracker["nxinit"], Tracker["nxinit"])
	mpi_barrier(MPI_COMM_WORLD)
	bcast_EMData_to_all(ref_vol, Blockdata["myid"], Blockdata["nodes"][procid])
	interpolation_method = 1
	ref_vol = prep_vol(ref_vol, npad = 2, interpolation_method = interpolation_method )

	mask = Util.unrollmask(Tracker["nxinit"])
	lb = Blockdata["bckgnoise"].get_xsize()
	acc_rot = 0.0
	acc_trans = 0.0
	

	#// P(X | X_1) / P(X | X_2) = exp ( |F_1 - F_2|^2 / (-2 sigma2) )
	#// exp(-4.60517) = 0.01
	pvalue = 4.60517

	for itry in xrange(len(params)):

		#// Get orientations (angles1) for this particle
		phi1   = params[itry][0]
		theta1 = params[itry][1]
		psi1   = params[itry][2]
		#// Get CTF for this particle
		#   Get F1 = Proj(refvol; angles1, shifts=0)
		F1 = prgl(ref_vol,[ phi1, theta1, psi1, 0.0, 0.0], interpolation_method = 1, return_real= False)
		ctfs[itry].apix = ctfs[itry].apix/shrinkage
		ct = ctf_img_real(Tracker["nxinit"], ctfs[itry])
		Util.mul_img(ct, ct)
		ctfsbckgnoise = Util.muln_img(Util.unroll1dpw(Tracker["nxinit"], [Blockdata["bckgnoise"][i,particle_groups[itry]] for i in xrange(lb)]), ct)

		#// Search 2 times: angles and shifts
		for imode in xrange(2):
			ang_error = 0.0
			sh_error = 0.0
			peak = 0.0

			#// Search for ang_error and sh_error where there are at least 3-sigma differences!
			while (peak <= pvalue):
				#// Graduallly increase the step size
				if (ang_error < 0.2):   ang_step = 0.05
				elif (ang_error < 1.):  ang_step = 0.1
				elif (ang_error < 2.):  ang_step = 0.2
				elif (ang_error < 5.):  ang_step = 0.5
				elif (ang_error < 10.): ang_step = 1.0
				elif (ang_error < 20.): ang_step = 2.0
				else:                   ang_step = 5.0

				if (sh_error < 0.2):    sh_step = 0.05
				elif (sh_error < 1.):   sh_step = 0.1
				elif (sh_error < 2.):   sh_step = 0.2
				elif (sh_error < 5.):   sh_step = 0.5
				elif (sh_error < 10.):  sh_step = 1.0
				else:                   sh_step = 2.0

				ang_error += ang_step
				sh_error  += sh_step

				#// Prevent an endless while by putting boundaries on ang_error and sh_error
				if ( (imode == 0 and ang_error > 30.) or (imode == 1 and sh_error > 10.) ):
					break

				phi2   = phi1 
				theta2 = theta1
				psi2   = psi1
				xoff1 = yoff1 = 0.0
				xshift = yshift = 0.0

				#// Perturb angle or shift , depending on the mode
				ran = random()
				if (imode == 0) :
					if (ran < 0.3333):   phi2   = phi1   + ang_error
					elif (ran < 0.6667): theta2 = theta1 + ang_error
					else:                psi2   = psi1   + ang_error
				else:
					if (ran < 0.5):
						xshift = xoff1 + sh_error
						yshift = 0.0
					else:
						xshift = 0.0
						yshift = yoff1 + sh_error

				if (imode == 0):  F2 = prgl(ref_vol,[ phi2, theta2, psi2, 0.0,0.0], 1, False)
				else:             F2 = fshift(F1, xshift*shrinkage, yshift*shrinkage)

				peak = Util.sqedac(F1, F2, ctfsbckgnoise)

			if (imode == 0):    acc_rot   += ang_error
			elif (imode == 1):  acc_trans += sh_error

	acc_rot = mpi_reduce(acc_rot, 1, MPI_FLOAT, MPI_SUM, Blockdata["main_node"], MPI_COMM_WORLD)
	acc_trans = mpi_reduce(acc_trans, 1, MPI_FLOAT, MPI_SUM, Blockdata["main_node"], MPI_COMM_WORLD)
	acc_rot = mpi_bcast(acc_rot, 1, MPI_FLOAT, Blockdata["main_node"], MPI_COMM_WORLD)
	acc_trans = mpi_bcast(acc_trans, 1, MPI_FLOAT, Blockdata["main_node"], MPI_COMM_WORLD)

	acc_rot = acc_rot[0]
	acc_trans = acc_trans[0]
	n_trials = Blockdata["nproc"]*len(params)

	acc_rot /= n_trials
	acc_trans /= n_trials

	if(Blockdata["myid"] == Blockdata["main_node"]):
		line = strftime("%Y-%m-%d_%H:%M:%S", localtime()) + " =>"
		print(line,"Estimated accuracy of angles = %6.2f degrees; and shifts = %5.1f pixels"%(acc_rot,acc_trans) )

	Tracker["acc_rot"] = acc_rot
	Tracker["acc_trans"] = acc_trans

def memory_check(myid,t = " "):
	import psutil, os
	print("                MEMORY OCCUPIED  %s: "%t,myid,"   ",psutil.Process(os.getpid()).memory_info()[0]/1.e9,"GB")

def checkconvergence(keepgoing):
	global Tracker, Blockdata
	# Currently neither of FINAL local is decided.
	# when the following conditions are all true
	#1. has_fine_enough_angular_sampling  True   Tracker["saturated_sampling"] #   Current sampling are fine enough
	#2. nr_iter_wo_resol_gain >= MAX_NR_ITER_WO_RESOL_GAIN # 
	#3. nr_iter_wo_large_hidden_variable_changes >= MAX_NR_ITER_WO_LARGE_HIDDEN_VARIABLE_CHANGES
	if not keepgoing:
		if(Blockdata["myid"] == Blockdata["main_node"]):	
			Tracker["is_converged"] = True	
	else:	
		if Tracker["state"] =="INITIAL" or Tracker["state"]== "PRIMARY" or Tracker["state"]== "EXHAUSTIVE":
			Tracker["is_converged"] = False

		elif Tracker["state"] =="RESTRICTED" or Tracker["state"] =="LOCAL" :
			if (Tracker["saturated_sampling"]) and (Tracker["no_improvement"]>=Tracker["constants"]["limit_improvement"]) and (Tracker["no_params_changes"]>=Tracker["constants"]["limit_changes"]) :
				Tracker["is_converged"] = True
				keepgoing = 0
				if(Blockdata["myid"] == Blockdata["main_node"]):
					line = strftime("%Y-%m-%d_%H:%M:%S", localtime()) + " =>"
					print(line,"ITERATIONS convergence criteria A are reached")	
			elif (Tracker["delta"] <= degrees(atan(0.5/Tracker["constants"]["radius"]))) and (Tracker["no_improvement"]>=Tracker["constants"]["limit_improvement"]):
				Tracker["is_converged"] = True
				keepgoing = 0
				if(Blockdata["myid"] == Blockdata["main_node"]):
					line = strftime("%Y-%m-%d_%H:%M:%S", localtime()) + " =>"
					print(line,"ITERATIONS convergence criteria B are reached")	
			else:
				Tracker["is_converged"] = False
		elif  Tracker["state"] =="FINAL":
			if(Blockdata["myid"] == Blockdata["main_node"]):
				Tracker["is_converged"] = True
				keepgoing = 0
		else:
			if(Blockdata["myid"] == Blockdata["main_node"]):
				print(" Unknown state, program terminates")
				Tracker["is_converged"] = True
				keepgoing = 0
	if( Tracker["is_converged"] and (Blockdata["myid"] == Blockdata["main_node"]) ):
		print(" The current state is %s"%Tracker["state"])
		print(" 3-D refinement converged")
		print(" The best solution is in the directory main%03d "%Tracker["constants"]["best"])
		print(" Computing 3-D reconstruction using the best solution")
	return keepgoing

<<<<<<< HEAD
def do_final_rec3d(partids, partstack, original_data, oldparams, oldparamstructure, projdata, final_iter=-1, comm = -1):
=======
def do_final_rec3d(partids, partstack, original_data, oldparams, oldparamstructure, projdata, final_iter=-1, comm = -1 ):
>>>>>>> 266b8425
	global Tracker, Blockdata
	#from mpi import mpi_barrier, MPI_COMM_WORLD

	if( Blockdata["subgroup_myid"] > -1 ):
		# load datastructure, read data, do two reconstructions(stepone, steptwo)
		if final_iter ==-1: final_iter = Tracker["constants"]["best"]  
		carryon = 1
		line = strftime("%Y-%m-%d_%H:%M:%S", localtime()) + " =>"
		if(Blockdata["subgroup_myid"] == Blockdata["main_node"]):
			print(line, "do_final_rec3d")
			print("Reconstruction uses solution from  %d iteration"%final_iter)
			print("Final reconstruction image size is:  %d"%(Tracker["constants"]["nnxo"]))
			print("Final directory is %s"%(Tracker["directory"]))
		final_dir = Tracker["directory"]
		if(Blockdata["subgroup_myid"] == Blockdata["main_node"]):
			try:
				refang  = read_text_row( os.path.join(final_dir, "refang.txt"))
				rshifts = read_text_row( os.path.join(final_dir, "rshifts.txt"))
			except:
				carryon =0
		else:
			refang  = 0
			rshifts = 0
		carryon = bcast_number_to_all(carryon, source_node = Blockdata["main_node"], mpi_comm = comm)
		if carryon ==0: ERROR("Failed to read refang and rshifts: %s %s "%(os.path.join(final_dir, "refang.txt"), os.path.join(final_dir, "rshifts.txt")), "do_final_rec3d", 1, Blockdata["myid"])
		refang  = wrap_mpi_bcast(refang, Blockdata["main_node"], comm)
		rshifts = wrap_mpi_bcast(rshifts, Blockdata["main_node"], comm)

		partids =[None, None]
		if(Blockdata["subgroup_myid"] == Blockdata["main_node"]):
			cmd = "{} {} ".format("mkdir ",os.path.join(Tracker["constants"]["masterdir"], "tempdir"))
			if not os.path.exists(os.path.join(Tracker["constants"]["masterdir"], "tempdir")): cmdexecute(cmd)
			l = 0
			for procid in xrange(2):
				partids[procid] = os.path.join(final_dir,"chunk_%01d_%03d.txt"%(procid,Tracker["mainiteration"]))
				l += len(read_text_file(partids[procid]))
		else:
			l  = 0
		l  = bcast_number_to_all(l, source_node = Blockdata["main_node"], mpi_comm = comm)
		norm_per_particle = [[],[]]
		for procid in xrange(2):
			if procid ==0: original_data[1] = None	
			partids[procid]   = os.path.join(final_dir,"chunk_%01d_%03d.txt"%(procid,Tracker["mainiteration"]))
			partstack[procid] = os.path.join(Tracker["constants"]["masterdir"],"main%03d"%(Tracker["mainiteration"]-1),"params-chunk_%01d_%03d.txt"%(procid,(Tracker["mainiteration"]-1)))
			###
			nproc_previous = 0
			if Blockdata["subgroup_myid"] == 0:
				while os.path.exists(os.path.join(final_dir,"oldparamstructure","oldparamstructure_%01d_%03d_%03d.json"%(procid,nproc_previous,Tracker["mainiteration"]))):
					nproc_previous += 1
			nproc_previous = bcast_number_to_all(nproc_previous, source_node = Blockdata["main_node"], mpi_comm = comm)
			if Blockdata["subgroup_myid"] == 0:
				for iproc in xrange(nproc_previous):
					fout = open(os.path.join(final_dir,"oldparamstructure","oldparamstructure_%01d_%03d_%03d.json"%(procid,iproc,Tracker["mainiteration"])),'r')
					oldparamstructure[procid] += convert_json_fromunicode(json.load(fout))
					fout.close()
			else:
				oldparamstructure[procid] = [0]
			oldparamstructure[procid] = wrap_mpi_bcast(oldparamstructure[procid], Blockdata["main_node"], comm)
			im_start, im_end = MPI_start_end(len(oldparamstructure[procid]), Blockdata["subgroup_size"], Blockdata["subgroup_myid"])
			oldparamstructure[procid] = oldparamstructure[procid][im_start:im_end]

			mpi_barrier(Blockdata["subgroup_comm"])
			#####
			original_data[procid], oldparams[procid] = getindexdata(partids[procid], partstack[procid], \
					os.path.join(Tracker["constants"]["masterdir"],"main000", "particle_groups_%01d.txt"%procid), \
					original_data[procid], small_memory = Tracker["constants"]["small_memory"], \
					nproc = Blockdata["subgroup_size"], myid = Blockdata["subgroup_myid"], mpi_comm = comm)													
			temp = Tracker["directory"]
			Tracker["directory"] = os.path.join(Tracker["constants"]["masterdir"], "tempdir")
			mpi_barrier(Blockdata["subgroup_comm"])
			if procid ==0: compute_sigma([[]]*l, [[]]*l, len(oldparams[0]), True, myid = Blockdata["subgroup_myid"], mpi_comm = comm)
			Tracker["directory"] = temp
			mpi_barrier(Blockdata["subgroup_comm"])
			projdata[procid] = get_shrink_data(Tracker["constants"]["nnxo"], procid, original_data[procid], oldparams[procid],\
											return_real = False, preshift = True, apply_mask = False, nonorm = True)
			for ipar in xrange(len(oldparams[procid])):	norm_per_particle[procid].append(oldparams[procid][ipar][7])
			oldparams[procid]        = []
			original_data[procid]    = None
			line = strftime("%Y-%m-%d_%H:%M:%S", localtime()) + " =>"
			if(Blockdata["subgroup_myid"] == Blockdata["nodes"][procid]): print(line, "3-D reconstruction of group %d"%procid)
			Tracker["directory"]             = Tracker["constants"]["masterdir"]
			Tracker["nxinit"]                = Tracker["constants"]["nnxo"]
			Tracker["maxfrad"]               = Tracker["constants"]["nnxo"]//2
			do3d(procid, projdata[procid], oldparamstructure[procid], refang, rshifts, norm_per_particle[procid], myid = Blockdata["myid"], mpi_comm = comm)
			projdata[procid]          = []
			oldparamstructure[procid] = []
			norm_per_particle[procid] = []
			mpi_barrier(Blockdata["subgroup_comm"])
		mpi_barrier(Blockdata["subgroup_comm"])
	mpi_barrier(MPI_COMM_WORLD)
	do3d_final_mpi(final_iter)
	mpi_barrier(MPI_COMM_WORLD)
	# also copy params to masterdir as final params
	if(Blockdata["myid"] == Blockdata["main_node"]):
		cmd = "{} {}  {}".format("cp ", os.path.join(final_dir, "params_%03d.txt"%Tracker["mainiteration"]), os.path.join(Tracker["constants"]["masterdir"], "final_params.txt"))
		cmdexecute(cmd)
		cmd = "{} {}".format("rm -rf", os.path.join(Tracker["constants"]["masterdir"], "tempdir"))
		cmdexecute(cmd)
	mpi_barrier(MPI_COMM_WORLD)
	return

def recons3d_final(masterdir, do_final_iter, memory_per_node):
	global Tracker, Blockdata
	# search for best solution, load its tracker 
	carryon  = 1
	line = strftime("%Y-%m-%d_%H:%M:%S", localtime()) + " =>"
	if(Blockdata["myid"] == Blockdata["main_node"]):	print(line, "recons3d_final")
	if do_final_iter == 0:
		if(Blockdata["myid"] == Blockdata["main_node"]):
			print("search starts ... ")
			try:
				iter_max =0
				while  os.path.exists(os.path.join(masterdir, "main%03d"%iter_max)) and os.path.exists(os.path.join(masterdir,"main%03d"%iter_max,"Tracker_%03d.json"%iter_max)):
					iter_max +=1
				iter_max -=1
				fout = open(os.path.join(masterdir,"main%03d"%iter_max,"Tracker_%03d.json"%iter_max),'r')
				Tracker = convert_json_fromunicode(json.load(fout))
				fout.close()
				print("The best solution is %d  "%Tracker["constants"]["best"])
				do_final_iter = Tracker["constants"]["best"] # set the best as do_final iteration
			except:				
				carryon = 0
		carryon = bcast_number_to_all(carryon)
		if carryon == 0: ERROR("search failed, and the final reconstruction terminates ", "recons3d_final", 1, Blockdata["myid"])	# Now work on selected directory
	elif do_final_iter == -1: 
		do_final_iter = Tracker["constants"]["best"]
	else:
		if(Blockdata["myid"] == Blockdata["main_node"]): print("User selected %d iteration to do the reconstruction "%do_final_iter)			
	do_final_iter = bcast_number_to_all(do_final_iter)
	final_dir = os.path.join(masterdir, "main%03d"%do_final_iter)
	if(Blockdata["myid"] == Blockdata["main_node"]): # check json file and load tracker
		try:
			fout = open(os.path.join(final_dir,"Tracker_%03d.json"%do_final_iter),'r')
			Tracker = convert_json_fromunicode(json.load(fout))
			fout.close()
		except:
			carryon = 0
	else:
		Tracker = None
	carryon = bcast_number_to_all(carryon)
	if carryon == 0: ERROR("Failed to load Tracker file %s, program terminates "%os.path.join(final_dir,"Tracker_%03d.json"%do_final_iter), "recons3d_final",1, Blockdata["myid"])
	Tracker = wrap_mpi_bcast(Tracker, Blockdata["main_node"])
	if(Blockdata["myid"] == Blockdata["main_node"]): # check stack 
		#print_dict(Tracker,"CURRENT PARAMETERS")
		# check data stack
		try: 
			image = get_im(Tracker["constants"]["stack"],0)
		except:
			carryon =0
	carryon = bcast_number_to_all(carryon)
	if carryon == 0: ERROR("The orignal data stack for reconstuction %s does not exist, final reconstruction terminates"%Tracker["constants"]["stack"],"recons3d_final", 1, Blockdata["myid"])

	if(Blockdata["myid"] == Blockdata["main_node"]):
		#  Estimated volume size
		volume_size = (1.5*4*(2.0*Tracker["constants"]["nnxo"]+3.0)**3)/1.e9
		#  Estimated data size
		refang, rshifts = get_refangs_and_shifts()
		del refang
		data_size = max(Tracker["nima_per_chunk"])*4*float(Tracker["constants"]["nnxo"]**2)/float(Blockdata["no_of_groups"])/1.0e9
		del rshifts
		nnprocs = min( Blockdata["no_of_processes_per_group"], int(((memory_per_node - data_size*1.2) / volume_size ) ) )
		print("  MEMORY ESTIMATION.  memory per node = %6.1fGB,  volume size = %6.2fGB, data size per node = %6.2fGB, estimated number of CPUs = %d"%(memory_per_node,volume_size,data_size,nnprocs))
		if( (memory_per_node - data_size*1.2 - volume_size) < 0 or (nnprocs == 0)):  nogo = 1
		else:  nogo = 0
	else:
		nnprocs = 0
		nogo = 0
	
	nogo = bcast_number_to_all(nogo, source_node = Blockdata["main_node"], mpi_comm = MPI_COMM_WORLD)
	if( nogo == 1 ):  ERROR("Insufficient memory to compute final reconstruction","recons3d_final", 1, Blockdata["myid"])
	nnprocs = bcast_number_to_all(nnprocs, source_node = Blockdata["main_node"], mpi_comm = MPI_COMM_WORLD)
	Blockdata["ncpuspernode"] 	= nnprocs
	Blockdata["nsubset"] 		= Blockdata["ncpuspernode"]*Blockdata["no_of_groups"]
	create_subgroup()

	oldparamstructure =[[],[]]
	newparamstructure =[[],[]]
	projdata          = [[model_blank(1,1)], [model_blank(1,1)]]
	original_data     = [None,None]
	oldparams         = [[],[]]
	partids           = [None, None]
	partstack         = [None, None]
	  
	do_final_rec3d(partids, partstack, original_data, oldparams, oldparamstructure, projdata, do_final_iter, Blockdata["subgroup_comm"])
	line = strftime("%Y-%m-%d_%H:%M:%S", localtime()) + " =>"
	if(Blockdata["myid"] == Blockdata["main_node"]): print(line, "Final reconstruction is successfully done")
	return
	
# ctrefromsort3d has three functions

def do_ctrefromsort3d_get_subset_data(masterdir, option_old_refinement_dir, option_selected_cluster, option_selected_iter, shell_line_command):
	global Tracker, Blockdata
	
	selected_iter = option_selected_iter
	if Blockdata["myid"] == Blockdata["main_node"]: cluster = sorted(read_text_file(option_selected_cluster))
	else:                                           cluster = 0
	cluster = wrap_mpi_bcast(cluster, Blockdata["main_node"], MPI_COMM_WORLD) # balance processors
	
	old_refinement_iter_dir    = os.path.join(option_old_refinement_dir, "main%03d"%selected_iter)
	old_oldparamstructure_dir  = os.path.join(old_refinement_iter_dir, "oldparamstructure")
	old_previousoutputdir      = os.path.join(option_old_refinement_dir, "main%03d"%(selected_iter-1))
	
	if Blockdata["myid"] == Blockdata["main_node"]: 
		nproc_old_ref3d = 0
		while os.path.exists(os.path.join(old_oldparamstructure_dir, "oldparamstructure_0_%03d_%03d.json"%(nproc_old_ref3d, selected_iter))):
			nproc_old_ref3d   += 1
	else:   nproc_old_ref3d    = 0
	nproc_old_ref3d = bcast_number_to_all(nproc_old_ref3d, Blockdata["main_node"], MPI_COMM_WORLD)
	
	# read old refinement Tracker
	if Blockdata["myid"] == Blockdata["main_node"]:
		fout = open(os.path.join(old_refinement_iter_dir, "Tracker_%03d.json"%selected_iter),"r")
		Tracker 	= convert_json_fromunicode(json.load(fout))
		fout.close()
	else: Tracker = 0
	Tracker = wrap_mpi_bcast(Tracker, Blockdata["main_node"], MPI_COMM_WORLD) # balance processors
		
	if Blockdata["myid"] == Blockdata["main_node"]:
		noiseimage        = get_im(os.path.join(old_previousoutputdir, "bckgnoise.hdf"))
		noiseimage1       = get_im(os.path.join(old_refinement_iter_dir, "bckgnoise.hdf"))
		params            = read_text_row(os.path.join(old_refinement_iter_dir, "params_%03d.txt"%selected_iter))
		params_last_iter  = read_text_row(os.path.join(old_previousoutputdir, "params_%03d.txt"%(selected_iter-1)))
		refang            = read_text_row(os.path.join(old_refinement_iter_dir, "refang.txt"))
		rshifts           = read_text_row(os.path.join(old_refinement_iter_dir, "rshifts.txt"))
		chunk_one         = read_text_file(os.path.join(old_refinement_iter_dir, "chunk_0_%03d.txt"%selected_iter))
		chunk_two         = read_text_file(os.path.join(old_refinement_iter_dir, "chunk_1_%03d.txt"%selected_iter))
		error_threshold   = read_text_row(os.path.join(old_refinement_iter_dir, "error_thresholds_%03d.txt"%selected_iter))

	else:
		params           = 0
		refang           = 0
		rshifts          = 0
		chunk_one        = 0
		chunk_two        = 0
		params_last_iter = 0 
		
	params            = wrap_mpi_bcast(params, Blockdata["main_node"], MPI_COMM_WORLD)
	params_last_iter  = wrap_mpi_bcast(params_last_iter, Blockdata["main_node"], MPI_COMM_WORLD)
	refang            = wrap_mpi_bcast(refang,    Blockdata["main_node"], MPI_COMM_WORLD)
	rshifts           = wrap_mpi_bcast(rshifts,   Blockdata["main_node"], MPI_COMM_WORLD)
	chunk_one         = wrap_mpi_bcast(chunk_one, Blockdata["main_node"], MPI_COMM_WORLD)
	chunk_two         = wrap_mpi_bcast(chunk_two, Blockdata["main_node"], MPI_COMM_WORLD)
	chunk_dict = {}
	for a in chunk_one: chunk_dict[a] = 0
	for b in chunk_two: chunk_dict[b] = 1
	### handle the selected cluster
	
	# create directories
	main0_dir                 = os.path.join(masterdir, "main000")
	iter_dir                  = os.path.join(masterdir, "main%03d"%selected_iter)
	previousoutputdir         = os.path.join(masterdir, "main%03d"%(selected_iter-1))
	new_oldparamstructure_dir = os.path.join(iter_dir,"oldparamstructure")
	
	if Blockdata["myid"] == Blockdata["main_node"]:
		if not os.path.exists(iter_dir):
			cmd         = "{} {}".format("mkdir", iter_dir)
			cmdexecute(cmd)
		if not os.path.exists(main0_dir):
			cmd         = "{} {}".format("mkdir", main0_dir)
			cmdexecute(cmd)
		if not os.path.exists(new_oldparamstructure_dir):	
			cmd = "{} {}".format("mkdir", new_oldparamstructure_dir)
			cmdexecute(cmd)
		if not os.path.exists(previousoutputdir):
			cmd = "{} {}".format("mkdir", previousoutputdir)
			cmdexecute(cmd)
	mpi_barrier(MPI_COMM_WORLD)
	# load selected iter
	new_chunk_one                  = []
	new_chunk_two                  = []
	new_params                     = []
	new_params_chunk_one           = []
	new_params_chunk_two           = []
	new_params_chunk_one_last_iter = []
	new_params_chunk_two_last_iter = []	
	
	Tracker["avgvaradj"] = [0.0, 0.0]
		
	for index_of_particle in xrange(len(cluster)): 
		if chunk_dict[cluster[index_of_particle]] == 0:  
			new_chunk_one.append(cluster[index_of_particle])
			new_params_chunk_one.append(params[cluster[index_of_particle]])
			new_params_chunk_one_last_iter.append(params_last_iter[cluster[index_of_particle]])
			Tracker["avgvaradj"][0] += params[cluster[index_of_particle]][7]
		else:				                             
			new_chunk_two.append(cluster[index_of_particle])
			new_params_chunk_two.append(params[cluster[index_of_particle]])
			new_params_chunk_two_last_iter.append(params_last_iter[cluster[index_of_particle]]) 
			Tracker["avgvaradj"][1] += params[cluster[index_of_particle]][7] 
		new_params.append(params[cluster[index_of_particle]])
		
	selected_new_params = new_params
	if Blockdata["myid"] == Blockdata["main_node"]:# some numbers and path are required to be modified
		Tracker["constants"]["masterdir"] = masterdir
		Tracker["directory"]              = iter_dir
		try:    sym = Tracker["constants"]["sym"] # For those generated by old version meridians
		except: sym = Tracker["constants"]["symmetry"]
		Tracker["constants"]["symmetry"]  = sym
		Tracker["best"]                   = selected_iter +2 # reset the best to arbitrary iteration
		Tracker["bestres"]                = 0
		Tracker["no_improvement"]         = 0
		Tracker["no_params_changes"]      = 0
		Tracker["pixercutoff"]            = 0
		Tracker["saturated_sampling"]     = False
		Tracker["is_converged"]           = False
		Tracker["large_at_Nyquist"]       = False
		Tracker["previousoutputdir"]      = previousoutputdir
		Tracker["refvol"]                 = os.path.join(iter_dir, "vol_0_%03d.hdf"%selected_iter)
		Tracker["mainiteration"]          = selected_iter
		update_tracker(shell_line_command) # the updated could be any refinement parameters that user wish to make change
		error_angles, error_shifts        = params_changes((new_params_chunk_one + new_params_chunk_two), (new_params_chunk_one_last_iter + new_params_chunk_two_last_iter))
		# varibles in Tracker to be updated
		if Tracker["constants"]["mask3D"]: 
			Tracker["constants"]["mask3D"] = os.path.join(option_old_refinement_dir, "../", Tracker["constants"]["mask3D"])
			if not os.path.exists(Tracker["constants"]["mask3D"]):  Tracker["constants"]["mask3D"] =  None
		
		noiseimage.write_image(os.path.join(Tracker["previousoutputdir"], "bckgnoise.hdf"))
		noiseimage1.write_image(os.path.join(iter_dir, "bckgnoise.hdf"))
		write_text_file(cluster, os.path.join(iter_dir, "indexes_%03d.txt"%selected_iter))
		write_text_row(refang, os.path.join(iter_dir, "refang.txt"))
		write_text_row(rshifts, os.path.join(iter_dir, "rshifts.txt"))
		write_text_row(new_params_chunk_one, os.path.join(iter_dir, "params-chunk_0_%03d.txt"%selected_iter))
		write_text_row(new_params_chunk_two, os.path.join(iter_dir, "params-chunk_1_%03d.txt"%selected_iter))
		write_text_row(new_params_chunk_one_last_iter, os.path.join(Tracker["previousoutputdir"], "params-chunk_0_%03d.txt"%(selected_iter -1)))
		write_text_row(new_params_chunk_two_last_iter, os.path.join(Tracker["previousoutputdir"], "params-chunk_1_%03d.txt"%(selected_iter -1)))
		write_text_file(new_chunk_one, os.path.join(iter_dir, "chunk_0_%03d.txt"%selected_iter))
		write_text_file(new_chunk_two, os.path.join(iter_dir, "chunk_1_%03d.txt"%selected_iter))
		write_text_row(new_params, os.path.join(iter_dir, "params_%03d.txt"%selected_iter))
		write_text_row([[error_angles, error_shifts]], os.path.join(iter_dir, "error_thresholds_%03d.txt"%selected_iter))
		Tracker["nima_per_chunk"] = [len(new_chunk_one), len(new_chunk_two)]
		Tracker["avgvaradj"][0] /=float(len(new_chunk_one))
		Tracker["avgvaradj"][1] /=float(len(new_chunk_two))
		fout = open(os.path.join(iter_dir, "Tracker_%03d.json"%selected_iter),"w")
		json.dump(Tracker, fout)
		fout.close()
			
		# now partition new indexes into new oldparamstructure
		
		nproc_dict = {}
		for ichunk in xrange(2):
			if ichunk == 0: total_stack_on_chunk = len(chunk_one)
			else: 	        total_stack_on_chunk = len(chunk_two)
			for myproc in xrange(nproc_old_ref3d):
				image_start,image_end = MPI_start_end(total_stack_on_chunk, nproc_old_ref3d, myproc)
				for index_of_particle in xrange(image_start, image_end):
					if ichunk == 0: nproc_dict[chunk_one[index_of_particle]] = [ichunk, myproc, index_of_particle - image_start]
					else: 			nproc_dict[chunk_two[index_of_particle]] = [ichunk, myproc, index_of_particle - image_start]
	else:  nproc_dict    = 0
	nproc_dict           = wrap_mpi_bcast(nproc_dict, Blockdata["main_node"], MPI_COMM_WORLD)
	
	### parse previous nproc in refinement to current nproc
	proc_start, proc_end = MPI_start_end(Blockdata["nproc"], Blockdata["nproc"], Blockdata["myid"])
	#print("myid", Blockdata["myid"], proc_start, proc_end)
	if proc_start<proc_end:
		for myproc in xrange(proc_start, proc_end):
			for ichunk in xrange(2):
				oldparams = []
				if ichunk == 0: total_stack_on_chunk = len(new_chunk_one)
				else: 	        total_stack_on_chunk = len(new_chunk_two)
				image_start,image_end = MPI_start_end(total_stack_on_chunk, Blockdata["nproc"] , myproc)
				for index_of_particle in xrange(image_start,image_end):
					if ichunk == 0:   [old_chunk, old_proc, old_index_of_particle] = nproc_dict[new_chunk_one[index_of_particle]]
					else: 	          [old_chunk, old_proc, old_index_of_particle] = nproc_dict[new_chunk_two[index_of_particle]]
					fout = open(os.path.join(old_oldparamstructure_dir, "oldparamstructure_%d_%03d_%03d.json"%(old_chunk, old_proc, selected_iter)),"r")
					old_oldparams 	= convert_json_fromunicode(json.load(fout))
					fout.close()
					oldparams.append(old_oldparams[old_index_of_particle])
				fout = open(os.path.join(new_oldparamstructure_dir,  "oldparamstructure_%d_%03d_%03d.json"%(ichunk, myproc, selected_iter)), "w")
				json.dump(oldparams, fout)
				fout.close()
	else:
		if(Blockdata["myid"] == Blockdata["main_node"]):
			print("Request too large number of CPus. Use smaller number of CPUs for a subset of data!")
		mpi_finalize()
		exit()				
	### <<<-------load 0 iteration
	selected_iter              = 0
	old_refinement_iter_dir    = os.path.join(option_old_refinement_dir, "main%03d"%selected_iter)
	old_oldparamstructure_dir  = os.path.join(old_refinement_iter_dir, "oldparamstructure")
	iter_dir                   = os.path.join(masterdir, "main%03d"%selected_iter)
	
	if Blockdata["myid"] == Blockdata["main_node"]:
		fout     = open(os.path.join(old_refinement_iter_dir, "Tracker_%03d.json"%selected_iter),"r")
		Tracker  = convert_json_fromunicode(json.load(fout))
		fout.close()
	else: Tracker = 0
	Tracker = wrap_mpi_bcast(Tracker, Blockdata["main_node"], MPI_COMM_WORLD) # balance processors
	
	if Blockdata["myid"] == Blockdata["main_node"]:
		if not os.path.exists(iter_dir):
			cmd         = "{} {}".format("mkdir", iter_dir)
			cmdexecute(cmd)
	mpi_barrier(MPI_COMM_WORLD)
	
	if Blockdata["myid"] == Blockdata["main_node"]:
		params               = read_text_row(os.path.join(old_refinement_iter_dir,  "params_%03d.txt"%selected_iter))
		chunk_one            = read_text_file(os.path.join(old_refinement_iter_dir, "chunk_0_%03d.txt"%selected_iter))
		chunk_two            = read_text_file(os.path.join(old_refinement_iter_dir, "chunk_1_%03d.txt"%selected_iter))
		particle_group_one   = read_text_file(os.path.join(old_refinement_iter_dir, "particle_groups_0.txt"))
		particle_group_two   = read_text_file(os.path.join(old_refinement_iter_dir, "particle_groups_1.txt"))
		groupids             = read_text_file(os.path.join(old_refinement_iter_dir, "groupids.txt"))
	
	else:
		groupids   = 0
		params     = 0
		refang     = 0
		rshifts    = 0
		chunk_one  = 0
		chunk_two  = 0
		particle_group_one = 0
		particle_group_two = 0
	params              = wrap_mpi_bcast(params,    Blockdata["main_node"], MPI_COMM_WORLD)
	chunk_one           = wrap_mpi_bcast(chunk_one, Blockdata["main_node"], MPI_COMM_WORLD)
	chunk_two           = wrap_mpi_bcast(chunk_two, Blockdata["main_node"], MPI_COMM_WORLD)
	particle_group_one  = wrap_mpi_bcast(particle_group_one, Blockdata["main_node"], MPI_COMM_WORLD)
	particle_group_two  = wrap_mpi_bcast(particle_group_two, Blockdata["main_node"], MPI_COMM_WORLD)
	groupids            = wrap_mpi_bcast(groupids, Blockdata["main_node"], MPI_COMM_WORLD)
	
	group_ids_dict = {}
	
	for iptl in xrange(len(particle_group_one)): group_ids_dict[chunk_one[iptl]] =  particle_group_one[iptl]
	for iptl in xrange(len(particle_group_two)): group_ids_dict[chunk_two[iptl]] =  particle_group_two[iptl]

	chunk_dict    = {}
	for a in chunk_one: chunk_dict[a] = 0
	for b in chunk_two: chunk_dict[b] = 1
	### handle the selected cluster
	new_chunk_one          = []
	new_chunk_two          = []
	new_params             = []
	new_params_chunk_one   = []
	new_params_chunk_two   = []
	new_particle_group_one = []
	new_particle_group_two = []	
	for index_of_particle in xrange(len(cluster)): 
		if chunk_dict[cluster[index_of_particle]] == 0:  
			new_chunk_one.append(cluster[index_of_particle])
			new_params_chunk_one.append(params[cluster[index_of_particle]])
		else:				                             
			new_chunk_two.append(cluster[index_of_particle])
			new_params_chunk_two.append(params[cluster[index_of_particle]])
		new_params.append(params[cluster[index_of_particle]])
	
	for iptl in xrange(len(new_chunk_one)):new_particle_group_one.append(group_ids_dict[new_chunk_one[iptl]])
	for iptl in xrange(len(new_chunk_two)):new_particle_group_two.append(group_ids_dict[new_chunk_two[iptl]])
		
	if Blockdata["myid"] == Blockdata["main_node"]:# some numbers and path are required to be modified
		# varibles in Tracker to be updated
		Tracker["constants"]["masterdir"] = masterdir
		Tracker["previousoutputdir"]      = Tracker["directory"]
		Tracker["refvol"]                 = os.path.join(iter_dir, "vol_0_%03d.hdf"%selected_iter)
		Tracker["mainiteration"]          = selected_iter
		
		if Tracker["constants"]["mask3D"]: 
			Tracker["constants"]["mask3D"]= os.path.join(option_old_refinement_dir, "../", Tracker["constants"]["mask3D"])
			if not os.path.exists(Tracker["constants"]["mask3D"]): Tracker["constants"]["mask3D"] =  None
			
		write_text_file(cluster, os.path.join(iter_dir, "indexes_%03d.txt"%selected_iter))
		write_text_file(groupids, os.path.join(iter_dir, "groupids.txt"))
		write_text_row(new_params, os.path.join(iter_dir, "params_%03d.txt"%selected_iter))
		write_text_row(new_params_chunk_one, os.path.join(iter_dir, "params-chunk_0_%03d.txt"%selected_iter))
		write_text_row(new_params_chunk_two, os.path.join(iter_dir, "params-chunk_1_%03d.txt"%selected_iter))
		write_text_file(new_chunk_one, os.path.join(iter_dir, "chunk_0_%03d.txt"%selected_iter))
		write_text_file(new_chunk_two, os.path.join(iter_dir, "chunk_1_%03d.txt"%selected_iter))
		write_text_file(new_particle_group_one, os.path.join(iter_dir, "particle_groups_0.txt"))
		write_text_file(new_particle_group_two, os.path.join(iter_dir, "particle_groups_1.txt"))
	Tracker = wrap_mpi_bcast(Tracker, Blockdata["main_node"], MPI_COMM_WORLD) # balance processors
	
	if Blockdata["myid"] == Blockdata["main_node"]:# some numbers and path are required to be modified
		fout = open(os.path.join(iter_dir, "Tracker_%03d.json"%selected_iter),"w")
		json.dump(Tracker, fout)
		fout.close()	
	mpi_barrier(MPI_COMM_WORLD)
	return

def do_ctrefromsort3d_get_maps_mpi(ctrefromsort3d_iter_dir):
	global Tracker, Blockdata
	from mpi import MPI_COMM_WORLD, mpi_barrier
	
	Tracker["directory"] = ctrefromsort3d_iter_dir
	Tracker["maxfrad"]   = Tracker["nxinit"]//2
	# steptwo of final reconstruction
	line = strftime("%Y-%m-%d_%H:%M:%S", localtime()) + " =>"
	if Blockdata["myid"] == Blockdata["main_node"]: print(line, "do3d_ctrefromsort3d_get_maps_mpi")
	#if Tracker["directory"] !=Tracker["constants"]["masterdir"]: Tracker["directory"] = Tracker["constants"]["masterdir"]
	carryon = 1 
	if( Blockdata["myid"] == Blockdata["nodes"][1] ): 
		# post-insertion operations, done only in main_node	
	
		tvol0 		= get_im(os.path.join(Tracker["directory"],os.path.join("tempdir", "tvol_0_%03d.hdf"%Tracker["mainiteration"])))
		tweight0 	= get_im(os.path.join(Tracker["directory"],os.path.join("tempdir","tweight_0_%03d.hdf"%Tracker["mainiteration"])))
		tvol1 		= get_im(os.path.join(Tracker["directory"],os.path.join("tempdir", "tvol_1_%03d.hdf"%Tracker["mainiteration"])))
		tweight1 	= get_im(os.path.join(Tracker["directory"],os.path.join("tempdir","tweight_1_%03d.hdf"%Tracker["mainiteration"])))
		Util.fuse_low_freq(tvol0, tvol1, tweight0, tweight1, 2*Tracker["constants"]["fuse_freq"])
		shrank0 	= stepone(tvol0, tweight0)
		tag = 7007
		send_EMData(tvol1, Blockdata["nodes"][0], tag, MPI_COMM_WORLD)
		send_EMData(tweight1, Blockdata["nodes"][0], tag, MPI_COMM_WORLD)
		send_EMData(shrank0, Blockdata["nodes"][0], tag, MPI_COMM_WORLD)
		lcfsc = 0
		
	elif(Blockdata["myid"] == Blockdata["nodes"][0]):
		tag = 7007
		tvol1    	= recv_EMData(Blockdata["nodes"][1], tag, MPI_COMM_WORLD)
		tweight1    = recv_EMData(Blockdata["nodes"][1], tag, MPI_COMM_WORLD)
		shrank0     = recv_EMData(Blockdata["nodes"][1], tag, MPI_COMM_WORLD)
		tvol1.set_attr_dict( {"is_complex":1, "is_fftodd":1, 'is_complex_ri': 1, 'is_fftpad': 1} )
		shrank1 	= stepone(tvol1, tweight1)
		cfsc 		= fsc(shrank0, shrank1)[1]
		del shrank0, shrank1
		if(Tracker["nxinit"]<Tracker["constants"]["nnxo"]):
			cfsc 	= cfsc[:Tracker["nxinit"]]
		for i in xrange(len(cfsc),Tracker["constants"]["nnxo"]//2+1):  cfsc.append(0.0)
		lcfsc = len(cfsc)
		#--  memory_check(Blockdata["myid"],"second node, after stepone")
	else:
		#  receive fsc
		lcfsc = 0
	mpi_barrier(MPI_COMM_WORLD)

	from time import sleep
	lcfsc = bcast_number_to_all(lcfsc)
	if( Blockdata["myid"] != Blockdata["nodes"][0]  ): cfsc = [0.0]*lcfsc
	cfsc = bcast_list_to_all(cfsc, Blockdata["myid"], Blockdata["nodes"][0] )
	if( Blockdata["myid"] == Blockdata["main_node"]):
		write_text_file(cfsc, os.path.join(Tracker["directory"] ,"driver_%03d.txt"%(Tracker["mainiteration"])))
		out_fsc(cfsc)
	# do steptwo
	if( Blockdata["color"] == Blockdata["node_volume"][1]):
		if( Blockdata["myid_on_node"] == 0 ):
			treg0 = get_im(os.path.join(Tracker["directory"], "tempdir", "trol_0_%03d.hdf"%(Tracker["mainiteration"])))
		else:
			tvol0 		= model_blank(1)
			tweight0 	= model_blank(1)
			treg0 		= model_blank(1)
		tvol0 = steptwo_mpi(tvol0, tweight0, treg0, cfsc, True, color = Blockdata["node_volume"][1])
		del tweight0, treg0
		if( Blockdata["myid_on_node"] == 0 ):
			tvol0.write_image(os.path.join(Tracker["directory"], "vol_0_%03d.hdf")%Tracker["mainiteration"])
	elif( Blockdata["color"] == Blockdata["node_volume"][0]):
		#--  memory_check(Blockdata["myid"],"second node, before steptwo")
		#  compute filtered volume
		if( Blockdata["myid_on_node"] == 0 ):
			treg1 = get_im(os.path.join(Tracker["directory"], "tempdir", "trol_1_%03d.hdf"%(Tracker["mainiteration"])))
		else:
			tvol1 		= model_blank(1)
			tweight1 	= model_blank(1)
			treg1 		= model_blank(1)
		tvol1 = steptwo_mpi(tvol1, tweight1, treg1, cfsc, True,  color = Blockdata["node_volume"][0])
		del tweight1, treg1
		if( Blockdata["myid_on_node"] == 0 ):
			tvol1.write_image(os.path.join(Tracker["directory"], "vol_1_%03d.hdf")%Tracker["mainiteration"])
	mpi_barrier(MPI_COMM_WORLD) #  
	return

def ctrefromsorting_rec3d_faked_iter(masterdir, selected_iter=-1, comm = -1):
	global Tracker, Blockdata
	#from mpi import mpi_barrier, MPI_COMM_WORLD
	if comm ==-1: comm =  MPI_COMM_WORLD
	
	Tracker["directory"]          = os.path.join(masterdir, "main%03d"%selected_iter)
	Tracker["previousoutputdir"]  = os.path.join(masterdir, "main%03d"%(selected_iter-1))
	 
	oldparamstructure =[[],[]]
	newparamstructure =[[],[]]
	projdata          = [[model_blank(1,1)], [model_blank(1,1)]]
	original_data     = [None,None]
	oldparams         = [[],[]]
	partids           = [None, None]
	partstack         = [None, None]
	
	if Blockdata["myid"] == Blockdata["main_node"]:
		fout = open(os.path.join(Tracker["directory"], "Tracker_%03d.json"%selected_iter),"r")
		Tracker 	= convert_json_fromunicode(json.load(fout))
		fout.close()
	else: Tracker = 0
	Tracker = wrap_mpi_bcast(Tracker, Blockdata["main_node"], comm) # balance processors
	
	Blockdata["accumulatepw"]       = [[],[]]
	if selected_iter ==-1: ERROR("Iteration number has to be determined in advance.","ctrefromsorting_rec3d_faked_iter",1, Blockdata["myid"])  
	carryon = 1
	line = strftime("%Y-%m-%d_%H:%M:%S", localtime()) + " =>"
	if(Blockdata["myid"] == Blockdata["main_node"]):
		print(line, "ctrefromsorting_rec3d_faked_iter")
		print("Reconstruction uses solution from  %d iteration"%selected_iter)
		print("Reconstruction image size is:  %d"%(Tracker["nxinit"]))
		print("Reconstruction directory is %s"%(Tracker["directory"]))
	if(Blockdata["myid"] == Blockdata["main_node"]):
		try:
			refang  = read_text_row( os.path.join(Tracker["directory"], "refang.txt"))
			rshifts = read_text_row( os.path.join(Tracker["directory"], "rshifts.txt"))
		except:
			carryon =0
	else:
		refang  = 0
		rshifts = 0
	carryon = bcast_number_to_all(carryon, source_node = Blockdata["main_node"], mpi_comm = comm)
	if carryon == 0: 
		ERROR("Failed to read refang and rshifts: %s %s "%(os.path.join(Tracker["directory"], "refang.txt"), os.path.join(Tracker["directory"], \
		"rshifts.txt")), "ctrefromsorting_rec3d_faked_iter", 1, Blockdata["myid"])
		
	refang  = wrap_mpi_bcast(refang, Blockdata["main_node"], comm)
	rshifts = wrap_mpi_bcast(rshifts, Blockdata["main_node"], comm)

	partids =[None, None]
	if(Blockdata["myid"] == Blockdata["main_node"]):
		cmd = "{} {} ".format("mkdir ",os.path.join(Tracker["directory"], "tempdir"))
		if not os.path.exists(os.path.join(Tracker["directory"], "tempdir")): cmdexecute(cmd)
		l = 0
		for procid in xrange(2):
			partids[procid] = os.path.join(Tracker["directory"],"chunk_%01d_%03d.txt"%(procid,Tracker["mainiteration"]))
			l += len(read_text_file(partids[procid]))
	else:
		l  = 0
	l  = bcast_number_to_all(l, source_node = Blockdata["main_node"], mpi_comm = comm)
	
	norm_per_particle = [[],[]]
	for procid in xrange(2):
		if procid ==0: original_data[1] = None	
		partids[procid]   = os.path.join(Tracker["directory"],"chunk_%01d_%03d.txt"%(procid,Tracker["mainiteration"]))
		partstack[procid] = os.path.join(Tracker["constants"]["masterdir"],"main%03d"%(Tracker["mainiteration"]-1),"params-chunk_%01d_%03d.txt"%(procid,(Tracker["mainiteration"]-1)))
		###
		nproc_previous = 0
		if Blockdata["myid"] == Blockdata["main_node"]:
			while os.path.exists(os.path.join(Tracker["directory"],"oldparamstructure","oldparamstructure_%01d_%03d_%03d.json"%(procid, nproc_previous, Tracker["mainiteration"]))):
				nproc_previous += 1
		nproc_previous = bcast_number_to_all(nproc_previous, source_node = Blockdata["main_node"], mpi_comm = comm)
		if Blockdata["myid"] == Blockdata["main_node"]:
			for iproc in xrange(nproc_previous):
				fout = open(os.path.join(Tracker["directory"],"oldparamstructure","oldparamstructure_%01d_%03d_%03d.json"%(procid, iproc,Tracker["mainiteration"])),'r')
				oldparamstructure[procid] += convert_json_fromunicode(json.load(fout))
				fout.close()
		else:
			oldparamstructure[procid] = [0]
		oldparamstructure[procid] = wrap_mpi_bcast(oldparamstructure[procid], Blockdata["main_node"], comm)
		im_start, im_end = MPI_start_end(len(oldparamstructure[procid]), Blockdata["nproc"], Blockdata["myid"])
		oldparamstructure[procid] = oldparamstructure[procid][im_start:im_end]
		#print("nproc_previous", nproc_previous)
		mpi_barrier(MPI_COMM_WORLD)
		#####
		original_data[procid], oldparams[procid] = getindexdata(partids[procid], partstack[procid], \
				os.path.join(Tracker["constants"]["masterdir"],"main000", "particle_groups_%01d.txt"%procid), \
				original_data[procid], small_memory = Tracker["constants"]["small_memory"], \
				nproc = Blockdata["nproc"], myid = Blockdata["myid"], mpi_comm = comm)
															
		temp = Tracker["directory"]
		Tracker["directory"] = os.path.join(Tracker["directory"], "tempdir")
		mpi_barrier(MPI_COMM_WORLD)
		if procid == 0: compute_sigma([[]]*l, [[]]*l, len(oldparams[0]), True, myid = Blockdata["myid"], mpi_comm = comm)
		Tracker["directory"] = temp
		mpi_barrier(MPI_COMM_WORLD)
		projdata[procid] = get_shrink_data(Tracker["nxinit"], procid, original_data[procid], oldparams[procid],\
										return_real = False, preshift = True, apply_mask = False, nonorm = True)
		for ipar in xrange(len(oldparams[procid])):	norm_per_particle[procid].append(oldparams[procid][ipar][7])
		#if Blockdata["myid"] == Blockdata["main_node"]: write_text_row(norm_per_particle[procid], "oldparams_%d.txt"%procid)
		oldparams[procid]     = []
		original_data[procid] = None
		line = strftime("%Y-%m-%d_%H:%M:%S", localtime()) + " =>"
		if(Blockdata["myid"] == Blockdata["nodes"][procid]): print(line, "3-D reconstruction of group %d"%procid)
		Tracker["maxfrad"]                = Tracker["nxinit"] //2
		do3d(procid, projdata[procid], oldparamstructure[procid], refang, rshifts, norm_per_particle[procid], myid = Blockdata["myid"], mpi_comm = comm)
		projdata[procid]          = []
		oldparamstructure[procid] = []
		norm_per_particle[procid] = []
		mpi_barrier(MPI_COMM_WORLD)
	do_ctrefromsort3d_get_maps_mpi(Tracker["directory"])
	return 
###End of ctrefromsort3d

def update_tracker(shell_line_command):
	global Tracker, Blockdata
	# reset parameters for a restart run; update only those specified options in restart
	# 1. maxit is not included. 
	# 2. those sigmas for local search can be considered included 
	from optparse import OptionParser			
	parser_no_default = OptionParser()
	parser_no_default.add_option("--radius",      		   		type= "int")
	parser_no_default.add_option("--xr",      		       		type="float")
	parser_no_default.add_option("--ts",      		       		type="float")
	parser_no_default.add_option("--inires",		       		type="float")
	parser_no_default.add_option("--delta",						type="float")
	parser_no_default.add_option("--shake",	           			type="float")
	parser_no_default.add_option("--hardmask",			   		action="store_true")
	parser_no_default.add_option("--lentop",			    	type="int")
	parser_no_default.add_option("--ref_a",   		       		type="string")
	parser_no_default.add_option("--sym",     		       		type="string")# rare to change sym; however, keep it an option.
	parser_no_default.add_option("--center_method",				type="int")
	parser_no_default.add_option("--target_radius", 			type="int")
	parser_no_default.add_option("--mask3D",		         	type="string")
	parser_no_default.add_option("--ccfpercentage",		 		type="float")
	parser_no_default.add_option("--nonorm",               		action="store_true")
	parser_no_default.add_option("--do_final",             		type="int")# No change
	parser_no_default.add_option("--small_memory",         		action="store_true")
	parser_no_default.add_option("--memory_per_node",         	type="float")
	parser_no_default.add_option("--continue_from_subset",      action="store_true")
	parser_no_default.add_option("--subset",                    type="string")
	parser_no_default.add_option("--oldrefdir",                 type="string")
	parser_no_default.add_option("--continue_from_iter",        type="int")
		
	(options_no_default_value, args) = parser_no_default.parse_args(shell_line_command)

	if 	options_no_default_value.radius != None: 				
		Tracker["constants"]["radius"] 				= options_no_default_value.radius
		#print(" delta is updated   %f"%options_no_default_value.radius)
		
	if options_no_default_value.xr != None:
		Tracker["xr"] 										= options_no_default_value.xr
	if options_no_default_value.ts != None:
		Tracker["ts"] 										= options_no_default_value.ts
		
	if options_no_default_value.inires != None:
		Tracker["constants"]["inires"] 						= options_no_default_value.inires
		Tracker["constants"]["inires"]= int(Tracker["constants"]["nnxo"]*Tracker["constants"]["pixel_size"]/Tracker["constants"]["inires"] + 0.5)
		Tracker["currentres"] =  Tracker["constants"]["inires"]
		
	if options_no_default_value.delta != None:				
		Tracker["delta"] 									= options_no_default_value.delta
		#print(" delta is updated   %f"%options_no_default_value.delta)
	if options_no_default_value.shake != None:
		Tracker["constants"]["shake"] 						= options_no_default_value.shake
	if options_no_default_value.hardmask != None:
		Tracker["constants"]["hardmask"] 					= options_no_default_value.hardmask
	if options_no_default_value.lentop != None:
		Tracker["lentop"] 									= options_no_default_value.lentop
	if options_no_default_value.ref_a != None:
		Tracker["constants"]["ref_a"] 						= options_no_default_value.ref_a
	if options_no_default_value.sym != None:  # this rarely happens. However, keep it an option.
		sym    												= options_no_default_value.sym
		Tracker["constants"]["symmetry"] 						= sym[0].lower() + sym[1:] 
	if options_no_default_value.center_method != None:
		Tracker["constants"]["center_method"] 				= options_no_default_value.center_method
	if options_no_default_value.target_radius != None:
		Tracker["constants"]["target_radius"] 				= options_no_default_value.target_radius
	if options_no_default_value.mask3D != None:
		Tracker["constants"]["mask3D"] 						= options_no_default_value.mask3D
	if options_no_default_value.ccfpercentage != None:
		Tracker["constants"]["ccfpercentage"] 				= options_no_default_value.ccfpercentage/100.0
	if options_no_default_value.nonorm != None:
		Tracker["constants"]["nonorm"] 						= options_no_default_value.nonorm
	if options_no_default_value.small_memory != None:
		Tracker["constants"]["small_memory"] 				= options_no_default_value.small_memory
	if options_no_default_value.memory_per_node != -1.:
		Tracker["constants"]["memory_per_node"] 			= options_no_default_value.memory_per_node
	if  options_no_default_value.continue_from_subset != False:
		Tracker["constants"]["ctrefromsort3d"] 			    = options_no_default_value.continue_from_subset
	if  options_no_default_value.subset != "":
		Tracker["constants"]["subset"] 			    = options_no_default_value.subset	
	if  options_no_default_value.oldrefdir != "":
		Tracker["constants"]["oldrefdir"] 			= options_no_default_value.oldrefdir	
	if  options_no_default_value.continue_from_iter != -1:
		Tracker["constants"]["ctrefromiter"] 		= options_no_default_value.continue_from_iter	
		
	return 
			
	
# 		
# - "Tracker" (dictionary) object
#   Keeps the current state of option settings and dataset 
#   (i.e. particle stack, reference volume, reconstructed volume, and etc)
#   Each iteration is allowed to add new fields/keys
#   if necessary. This happes especially when type of 3D Refinement or metamove changes.
#   Conceptually, each iteration will be associated to a specific Tracker state.
#   Therefore, the list of Tracker state represents the history of process.
#
#   This can be used to restart process from an arbitrary iteration.
#   
#
def main():

	from utilities import write_text_row, drop_image, model_gauss_noise, get_im, set_params_proj, wrap_mpi_bcast, model_circle
	import user_functions
	from applications import MPI_start_end
	from optparse import OptionParser
	from global_def import SPARXVERSION
	from EMAN2 import EMData
	from multi_shc import multi_shc
	from logger import Logger, BaseLogger_Files
	import sys
	import os
	from random import random, uniform
	import socket


	# ------------------------------------------------------------------------------------
	# PARSE COMMAND OPTIONS
	progname = os.path.basename(sys.argv[0])
	usage = progname + " stack  [output_directory]  initial_volume  --radius=particle_radius --ref_a=S --sym=c1 --initialshifts --inires=25  --mask3D=surface_mask.hdf "
	parser = OptionParser(usage,version=SPARXVERSION)
	parser.add_option("--radius",      		   		type= "int",          	default= -1,			     	help="Outer radius [in pixels] of particles < int(nx/2)-1")
	parser.add_option("--xr",      		       		type="float",         	default= 5.,		         	help="range for translation search in both directions, search is +/xr (default 5), can be fractional")
	parser.add_option("--ts",      		       		type="float",        	default= 2.,		         	help="step size of the translation search in both directions, search is within a circle of radius xr on a grid with steps ts, (default 2), can be fractional")
	parser.add_option("--inires",		       		type="float",	     	default=25.,		         	help="Resolution of the initial_volume volume (default 25A)")
	parser.add_option("--mask3D",		        	type="string",	      	default=None,		          	help="3D mask file (default a sphere with radius (nx/2)-1)")
	parser.add_option("--hardmask",			   		action="store_true",	default=False,		     		help="Apply hard maks (with radius) to 2D data (False)")
	parser.add_option("--sym",     		       		type="string",        	default= 'c1',		     		help="Point-group symmetry of the refined structure")
	parser.add_option("--skip_prealignment",		action="store_true", 	default=False,		         	help="skip 2-D pre-alignment step: to be used if images are already centered. (default False)")
	parser.add_option("--initialshifts",         	action="store_true",  	default=False,	         		help="Use orientation parameters in the input file header to jumpstart the procedure")
	parser.add_option("--center_method",			type="int",			 	default=-1,			     		help="method for centering: of average during initial 2D prealignment of data (0 : no centering; -1 : average shift  method;  please see center_2D in utilities.py for methods 1-7) (default -1)")
	parser.add_option("--target_radius", 			type="int",			 	default=29,			     		help="target particle radius for 2D prealignment. Images will be shrank/enlarged to this radius (default 29)")
	parser.add_option("--delta",					type="float",			default=15.0,		     		help="initial angular sampling step (15.0)")
	parser.add_option("--shake",	           		type="float", 	     	default=0.5,                	help="shake (0.5)")
	parser.add_option("--small_memory",         	action="store_true",  	default= False,             	help="data will not be kept in memory if small_memory is true")
	parser.add_option("--ref_a",   		       		type="string",        	default= 'S',		         	help="method for generating the quasi-uniformly distributed projection directions (default S)")	
	parser.add_option("--ccfpercentage",			type="float", 	      	default=99.9,               	help="Percentage of correlation peaks to be included, 0.0 corresponds to hard matching (default 99.5%)")
	parser.add_option("--nonorm",               	action="store_true",  	default=False,              	help="Do not apply image norm correction")
	parser.add_option("--do_final",             	type="int",           	default= -1,                	help="Perform final reconstruction using orientation parameters from iteration #iter. (default use iteration of best resolution achieved)")	
	parser.add_option("--memory_per_node",          type="float",           default= -1.0,                	help="User provided information about memory per node (NOT per CPU) [in GB] (default 2GB*(number of CPUs per node))")	
	parser.add_option("--continue_from_subset",     action="store_true",    default= False,                	help="Continue local/exhaustive refinement on data subset selected by sort3d")
	parser.add_option("--subset",                   type="string",          default='',                     help="A text contains indexes of the selected data subset")
	parser.add_option("--oldrefdir",                type="string",          default='',                     help="The old refinement directory where sort3d is initiated")
	parser.add_option("--continue_from_iter",       type="int",             default=-1,                     help="The iteration from which refinement will be continued")
	
	(options, args) = parser.parse_args(sys.argv[1:])
	update_options  = False # restart option
	#print( "  args  ",args)
	if( len(args) == 3):
		volinit 	= args[2]
		masterdir 	= args[1]
		orgstack 	= args[0]
	elif(len(args) == 2):
		if not options.continue_from_subset:
			orgstack 	= args[0]
			volinit 	= args[1]
			masterdir = ""
		else:
			orgstack    = args[0] # provided data stack
			masterdir   = args[1]
	elif (len(args) == 1):
		if not options.continue_from_subset:
			masterdir 	= args[0]
			if ((options.do_final ==-1) and (not os.path.exists(masterdir))):
				ERROR(" restart masterdir does not exist, no restart! ","meridien",1)
			elif options.do_final ==-1 and os.path.exists(masterdir):
				update_options = True
		else:
			masterdir = args[0]
	else:
		if not options.continue_from_subset:
			print( "usage: " + usage)
			print( "Please run '" + progname + " -h' for detailed options")
			return 1
		else:
			if (not os.path.exists(options.subset)): ERROR("the selected data subset text file does not exist", "meridien",1)
			elif (not os.path.exists(options.oldrefdir)): ERROR("old refinement directory for ctrefromsort3d does net exist  ","meridien",1)
			else:
				masterdir =""
	global Tracker, Blockdata
	if options.continue_from_subset: update_options  = True
	#print(  orgstack,masterdir,volinit )
	# ------------------------------------------------------------------------------------
	# Initialize MPI related variables

	###print("  MPIINFO  ",Blockdata)
	###  MPI SANITY CHECKES
	if not balanced_processor_load_on_nodes: ERROR("Nodes do not have the same number of CPUs, please check configuration of the cluster.","meridien",1,myid)
	if( Blockdata["no_of_groups"] <2 ):  ERROR("To run, program requires a cluster with at least two nodes.","meridien",1,myid)
	###
	if Blockdata["myid"]  == Blockdata["main_node"]:
		line = ""
		for a in sys.argv:
			line +=a+"  "
		print(" shell line command ")
		print(line)
	# ------------------------------------------------------------------------------------
	#  INPUT PARAMETERS
	global_def.BATCH = True
	global_def.MPI   = True

	###  VARIOUS SANITY CHECKES <-----------------------
	if( options.memory_per_node < 0.0 ): options.memory_per_node = 2.0*Blockdata["no_of_processes_per_group"]
	if options.do_final !=-1: 	#<<<-- do reconstruction only
		Blockdata["accumulatepw"]       = [[],[]]
		recons3d_final(masterdir, options.do_final, options.memory_per_node)
		mpi_finalize()
		exit()
	#  For the time being we use all CPUs during refinement
	Blockdata["ncpuspernode"] = Blockdata["no_of_processes_per_group"]
	Blockdata["nsubset"] = Blockdata["ncpuspernode"]*Blockdata["no_of_groups"]
	create_subgroup()



	if not update_options: #<<<-------Fresh run
		#  Constant settings of the project
		Constants				       			= {}
		
		Constants["stack"]             			= args[0]
		Constants["rs"]                			= 1
		Constants["radius"]            			= options.radius
		Constants["an"]                			= "-1"
		Constants["maxit"]             			= 1
		Constants["fuse_freq"]         			= 45  # Now in A, convert to absolute before using
		sym                            			= options.sym
		Constants["symmetry"]                   = sym[0].lower() + sym[1:]
		Constants["npad"]              			= 1
		Constants["center"]            			= 0
		Constants["shake"]             			= options.shake  #  move params every iteration
		Constants["CTF"]               			= True # internally set
		Constants["ref_a"]             			= options.ref_a
		Constants["mask3D"]            			= options.mask3D
		Constants["nnxo"]              			= -1
		Constants["pixel_size"]        			= None # read from data
		Constants["inires"]            			= options.inires  # Now in A, convert to absolute before using
		Constants["refvol"]            			= volinit
		Constants["masterdir"]         			= masterdir
		Constants["best"]              			= 0
		Constants["limit_improvement"] 			= 1
		Constants["limit_changes"]     			= 1  # reduce delta by half if both limits are reached simultaneously
		Constants["states"]            			= ["INITIAL", "PRIMARY", "EXHAUSTIVE", "RESTRICTED", "LOCAL", "FINAL"]
		Constants["hardmask"]          			= options.hardmask
		Constants["ccfpercentage"]     			= options.ccfpercentage/100.
		Constants["expthreshold"]      			= -10
		Constants["number_of_groups"]  			= -1 # number of defocus groups, to be set by assign_particles_to_groups
		Constants["nonorm"]            			= options.nonorm
		Constants["small_memory"]      			= options.small_memory
		Constants["initialshifts"] 				= options.initialshifts
		Constants["memory_per_node"] 			= options.memory_per_node
		Constants["ctrefromsort3d"]            	= options.continue_from_subset # ctrefromsort3d four options
		Constants["subset"]      				= options.subset
		Constants["oldrefdir"] 				    = options.oldrefdir
		Constants["ctrefromiter"] 			    = options.continue_from_iter
		
		
		
		
		#
		#  The program will use three different meanings of x-size
		#  nnxo         - original nx of the data, will not be changed
		#  nxinit       - window size used by the program during given iteration, 
		#                 will be increased in steps of 32 with the resolution
		#
		#  nxstep       - step by wich window size increases
		#
		# Initialize Tracker Dictionary with input options
		Tracker = {}
		Tracker["constants"]      		= Constants
		Tracker["maxit"]          		= Tracker["constants"]["maxit"]
		Tracker["radius"]         		= Tracker["constants"]["radius"]
		Tracker["xr"]             		= options.xr
		Tracker["yr"]             		= options.xr  # Do not change!  I do not think it is used anywhere
		Tracker["ts"]             		= options.ts
		Tracker["an"]             		= "-1"
		Tracker["delta"]          		= options.delta  # How to decide it
		#Tracker["applyctf"]       		= False  #  For prob, never premultiply by the CTF.  Should the data be premultiplied by the CTF.  Set to False for local continuous.
		Tracker["refvol"]         		= None
		Tracker["nxinit"]         		= -1  # will be figured in first AI.
		Tracker["nxstep"]         		= 10
		#  Resolution in pixels at 0.5 cutoff
		Tracker["currentres"]    		= -1
		Tracker["maxfrad"]           	= -1
		Tracker["no_improvement"]    	= 0
		Tracker["no_params_changes"] 	= 0
		Tracker["large_at_Nyquist"]  	= False
		Tracker["anger"]             	= 1.e23
		Tracker["shifter"]           	= 1.e23
		Tracker["pixercutoff"]       	= 2.0
		Tracker["directory"]         	= ""
		Tracker["previousoutputdir"] 	= ""
		Tracker["acc_rot"]           	= 0.0
		Tracker["acc_trans"] 			= 0.0
		Tracker["avgvaradj"]			= [1.0,1.0]  # This has to be initialized to 1.0 !!
		Tracker["mainiteration"]     	= 0
		Tracker["lentop"] 	 			= 2000
		Tracker["state"]             	= Tracker["constants"]["states"][0]
		Tracker["nima_per_chunk"]    	= [0,0]
		###<<<----state 
		Tracker["is_converged"]      	= False
		Tracker["bestres"]          	= 0.0
		Tracker["saturated_sampling"] 	= False

		Blockdata["bckgnoise"]          = None
		Blockdata["accumulatepw"]       = [[],[]]

		# ------------------------------------------------------------------------------------
		# Get the pixel size; if none, set to 1.0, and the original image size
		if(Blockdata["myid"] == Blockdata["main_node"]):
			line = strftime("%Y-%m-%d_%H:%M:%S", localtime()) + " =>"
			print(line,"INITIALIZATION OF MERIDIEN")
			a = get_im(orgstack)
			nnxo = a.get_xsize()
			if Tracker["constants"]["CTF"]:
				i = a.get_attr('ctf')
				pixel_size = i.apix
				fq = int(pixel_size*nnxo/Tracker["constants"]["fuse_freq"] + 0.5)
			else:
				pixel_size = Tracker["constants"]["pixel_size"]
				#  No pixel size, fusing computed as 5 Fourier pixels
				fq = 5
			del a
		else:
			nnxo = 0
			fq = 0
			pixel_size = 1.0

		nnxo = bcast_number_to_all(nnxo, source_node = Blockdata["main_node"])
		if( nnxo < 0 ): ERROR("Incorrect image size  ", "meridien", 1, Blockdata["myid"])
		pixel_size = bcast_number_to_all(pixel_size, source_node = Blockdata["main_node"])
		fq         = bcast_number_to_all(fq, source_node = Blockdata["main_node"])
		Tracker["constants"]["nnxo"]         = nnxo
		Tracker["constants"]["pixel_size"]   = pixel_size
		Tracker["constants"]["fuse_freq"]    = fq
		del fq, nnxo, pixel_size
		# Resolution is always in full size image pixel units.
		Tracker["constants"]["inires"] = int(Tracker["constants"]["nnxo"]*Tracker["constants"]["pixel_size"]/Tracker["constants"]["inires"] + 0.5)
		Tracker["currentres"] =  Tracker["constants"]["inires"]


		###  VARIOUS SANITY CHECKES
		if options.initialshifts: options.skip_prealignment =True  # No prealignment if initial shifts are set
		if( options.mask3D and (not os.path.exists(options.mask3D))): ERROR("mask3D file does  not exists ","meridien",1,Blockdata["myid"])
		if( options.xr/options.ts<1.0 ): ERROR("Incorrect translational searching settings, search range cannot be smaller than translation step ","meridien",1,Blockdata["myid"])
		if( 2*(Tracker["currentres"] + Tracker["nxstep"]) > Tracker["constants"]["nnxo"] ):
			ERROR("Image size less than what would follow from the initial resolution provided $d"%Tracker["nxinit"],"sxmeridien",1, Blockdata["myid"])

		if(Tracker["constants"]["radius"]  < 1):
			Tracker["constants"]["radius"]  = Tracker["constants"]["nnxo"]//2-2
		elif((2*Tracker["constants"]["radius"] +2) > Tracker["constants"]["nnxo"]):
			ERROR("Particle radius set too large!","sxmeridien",1,Blockdata["myid"])
		###<-----end of sanity check <----------------------
		###<<<----------------------------- parse program 

	# ------------------------------------------------------------------------------------
		#  MASTER DIRECTORY
		if(Blockdata["myid"] == Blockdata["main_node"]):
			if( masterdir == ""):
				timestring = strftime("_%d_%b_%Y_%H_%M_%S", localtime())
				masterdir = "master"+timestring
				li = len(masterdir)
				cmd = "{} {}".format("mkdir", masterdir)
				cmdexecute(cmd)
				keepchecking = 0
			else:
				if not os.path.exists(masterdir):
					cmd = "{} {}".format("mkdir", masterdir)
					cmdexecute(cmd)
				li = 0
				keepchecking = 1
		else:
			li = 0
			keepchecking = 1

		li = mpi_bcast(li,1,MPI_INT,Blockdata["main_node"],MPI_COMM_WORLD)[0]

		if( li > 0 ):
			masterdir = mpi_bcast(masterdir,li,MPI_CHAR,Blockdata["main_node"],MPI_COMM_WORLD)
			masterdir = string.join(masterdir,"")

		Tracker["constants"]["masterdir"] = masterdir
		if(Blockdata["myid"] == Blockdata["main_node"]):
			print_dict(Tracker["constants"], "Permanent settings of meridien")
			print_dict(Blockdata, "MPI settings of meridien")

		# Initialization of orgstack
		Tracker["constants"]["stack"] = orgstack 
		if(Blockdata["myid"] == Blockdata["main_node"]):
			total_stack = EMUtil.get_image_count(Tracker["constants"]["stack"])
		else:
			total_stack = 0
		total_stack = bcast_number_to_all(total_stack, source_node = Blockdata["main_node"])
		# ------------------------------------------------------------------------------------
		#  	Fresh start INITIALIZATION
		initdir = os.path.join(Tracker["constants"]["masterdir"],"main000")
	else:  # an simple restart, just a continue run, no alteration of parameters
		# simple restart INITIALIZATION, at least main000 is completed. Otherwise no need restart
		if not options.continue_from_subset:
			Blockdata["bckgnoise"] 		= None # create entries for some variables 
			Blockdata["accumulatepw"] 	= [[],[]]
			initdir 			= os.path.join(masterdir,"main000")
			keepchecking 		= 1
			if(Blockdata["myid"] == Blockdata["main_node"]):
				fout 	= open(os.path.join(initdir,"Tracker_000.json"),'r')
				Tracker = convert_json_fromunicode(json.load(fout))
				fout.close()
			else:
				Tracker = None
			Tracker 	= wrap_mpi_bcast(Tracker, Blockdata["main_node"])
			if(Blockdata["myid"] == Blockdata["main_node"]):
				print_dict(Tracker["constants"], "Permanent settings of previous run")
	if not options.continue_from_subset:
		# Create first fake directory main000 with parameters filled with zeroes or copied from headers.  Copy initial volume in.
		doit, keepchecking = checkstep(initdir, keepchecking)

		if  doit:
			if update_options:
				update_tracker(sys.argv[1:]) # rare case!
				update_options = False
				if(Blockdata["myid"] == Blockdata["main_node"]): print_dict(Tracker["constants"], "Permanent settings of restart run")
			partids   = os.path.join(initdir, "indexes_000.txt")
			#### add prealignment like in isac

			#########################################################################################################################
			# prepare parameters to call calculate_2d_params_for_centering

			radi = options.radius
			target_radius = options.target_radius
			# target_nx = options.target_nx
			center_method = options.center_method
			if (radi < 1):  ERROR("Particle radius has to be provided!", "sxmeridien", 1, Blockdata["myid"])

			nxrsteps = 4

			init2dir = os.path.join(masterdir, "2dalignment")

			##########################################################################################################################
			# put all parameters in a dictionary
			kwargs = dict()

			kwargs["init2dir"]  							= init2dir
			kwargs["myid"]      							= Blockdata["myid"]
			kwargs["main_node"] 							= Blockdata["main_node"]
			kwargs["number_of_images_in_stack"] 			= total_stack
			kwargs["nproc"] 								= Blockdata["nproc"]

			kwargs["target_radius"] 						= target_radius
			# kwargs["target_nx"] = target_nx
			kwargs["radi"] 									= radi

			kwargs["center_method"] 						= center_method

			kwargs["nxrsteps"] 								= nxrsteps

			kwargs["command_line_provided_stack_filename"] 	= Tracker["constants"]["stack"]

			# kwargs["masterdir"] = masterdir

			kwargs["options_skip_prealignment"] 			= options.skip_prealignment 
			kwargs["options_CTF"] 							= True

			kwargs["mpi_comm"] 								= MPI_COMM_WORLD
			#################################################################################################################################################################
			if( (Blockdata["myid"] == Blockdata["main_node"]) and (not options.skip_prealignment )):
				line = strftime("%Y-%m-%d_%H:%M:%S", localtime()) + " =>"
				print(line,"2D pre-alignment step")
			## only the master has the parameters
			params2d = calculate_2d_params_for_centering(kwargs)
			del kwargs
			if( (Blockdata["myid"] == Blockdata["main_node"]) and (not options.skip_prealignment )):
				line = strftime("%Y-%m-%d_%H:%M:%S", localtime()) + " =>"
				print(line,"2D pre-alignment completed")

			if( Blockdata["myid"] == Blockdata["main_node"] ):
				cmd = "mkdir "+initdir
				cmdexecute(cmd)
				write_text_file(range(total_stack), partids)
			mpi_barrier(MPI_COMM_WORLD)

			#  store params
			partids = [None]*2
			for procid in xrange(2):  partids[procid] = os.path.join(initdir,"chunk_%01d_000.txt"%procid)
			partstack = [None]*2
			for procid in xrange(2):  partstack[procid] = os.path.join(initdir,"params-chunk_%01d_000.txt"%procid)
			if(Blockdata["myid"] == Blockdata["main_node"]):
				l1, l2 = assign_particles_to_groups(minimum_group_size = 10)
				write_text_file(l1,partids[0])
				write_text_file(l2,partids[1])
				if(options.initialshifts):
					tp_list = EMUtil.get_all_attributes(Tracker["constants"]["stack"], "xform.projection")
					for i in xrange(len(tp_list)):
						dp = tp_list[i].get_params("spider")
						tp_list[i] = [dp["phi"], dp["theta"], dp["psi"], -dp["tx"], -dp["ty"], 0.0, 1.0]
					write_text_row(tp_list, os.path.join(initdir,"params_000.txt"))
					write_text_row([tp_list[i] for i in l1], partstack[0])
					write_text_row([tp_list[i] for i in l2], partstack[1])
					line = strftime("%Y-%m-%d_%H:%M:%S", localtime()) + " =>"
					print(line,"Executed successfully: Imported initial parameters from the input stack")
					del tp_list

				else:
					write_text_row([[0,0,0,params2d[i][1],params2d[i][2], 0.0, 1.0] for i in l1], partstack[0])
					write_text_row([[0,0,0,params2d[i][1],params2d[i][2], 0.0, 1.0] for i in l2], partstack[1])
					write_text_row([[0,0,0,params2d[i][1],params2d[i][2], 0.0, 1.0] for i in xrange(len(l1)+len(l2))], os.path.join(initdir,"params_000.txt"))

				del l1, l2

				# Create reference models for each particle group
				if(options.mask3D == None):
					viv = filt_table(cosinemask(get_im(volinit),radius = Tracker["constants"]["radius"]), [1.0]*Tracker["constants"]["inires"] + [0.5] + [0.0]*Tracker["constants"]["nnxo"])
				else:
					viv = filt_table(get_im(volinit)*get_im(options.mask3D), [1.0]*Tracker["constants"]["inires"] + [0.5] + [0.0]*Tracker["constants"]["nnxo"])
				# make a copy of original reference model for this particle group (procid)
				for procid in xrange(2):
					viv.write_image(os.path.join(initdir,"vol_%01d_%03d.hdf"%(procid,Tracker["mainiteration"])))
				del viv
			else:
				Tracker["nima_per_chunk"] = [0,0]
			Tracker["nima_per_chunk"][0] = bcast_number_to_all(Tracker["nima_per_chunk"][0], Blockdata["main_node"])
			Tracker["nima_per_chunk"][1] = bcast_number_to_all(Tracker["nima_per_chunk"][1], Blockdata["main_node"])
			Tracker["constants"]["number_of_groups"] = bcast_number_to_all(Tracker["constants"]["number_of_groups"], Blockdata["main_node"])
			del params2d
		else:
			if( Blockdata["myid"] == Blockdata["main_node"] ):
				Tracker["nima_per_chunk"] = [len(read_text_file(os.path.join(initdir,"params-chunk_0_000.txt"))),len(read_text_file(os.path.join(initdir,"params-chunk_1_000.txt")))]
				Tracker["constants"]["number_of_groups"] = len(read_text_file(os.path.join(initdir,"groupids.txt")))
			else:
				Tracker["nima_per_chunk"] = [0,0]
				Tracker["constants"]["number_of_groups"] = 0
			Tracker["nima_per_chunk"][0] = bcast_number_to_all(Tracker["nima_per_chunk"][0], Blockdata["main_node"])
			Tracker["nima_per_chunk"][1] = bcast_number_to_all(Tracker["nima_per_chunk"][1], Blockdata["main_node"])
			Tracker["constants"]["number_of_groups"] = bcast_number_to_all(Tracker["constants"]["number_of_groups"], Blockdata["main_node"])

		Tracker["previousoutputdir"] = initdir
	
		# ------------------------------------------------------------------------------------
		#  MAIN ITERATION
		mainiteration 	= 0
		
	else: # ctrefromsort3d
		if(Blockdata["myid"] == Blockdata["main_node"]):
			if( masterdir == ""):
				timestring = strftime("_%d_%b_%Y_%H_%M_%S", localtime())
				masterdir = "continue_from_sort3d"+timestring
				li = len(masterdir)
				cmd = "{} {}".format("mkdir", masterdir)
				cmdexecute(cmd)
				keepchecking = 0
			else:
				if not os.path.exists(masterdir):
					cmd = "{} {}".format("mkdir", masterdir)
					cmdexecute(cmd)
				li = 0
				keepchecking = 1
		else:
			li = 0
			keepchecking = 1
		li = mpi_bcast(li,1,MPI_INT,Blockdata["main_node"],MPI_COMM_WORLD)[0]
		if( li > 0 ):
			masterdir = mpi_bcast(masterdir,li,MPI_CHAR,Blockdata["main_node"],MPI_COMM_WORLD)
		masterdir = string.join(masterdir,"")
		do_ctrefromsort3d_get_subset_data(masterdir, options.oldrefdir, options.subset, options.continue_from_iter, sys.argv[1:])
		ctrefromsorting_rec3d_faked_iter(masterdir, options.continue_from_iter, MPI_COMM_WORLD)
		mpi_barrier(MPI_COMM_WORLD)
		Tracker["previousoutputdir"]    =  os.path.join(masterdir, "main%03d"%options.continue_from_iter)
		Tracker["mainiteration"]        =  options.continue_from_iter
		mainiteration                   =  options.continue_from_iter
		doit                            =  1
			
	#  remove projdata, if it existed, initialize to nonsense
	projdata = [[model_blank(1,1)], [model_blank(1,1)]]
	original_data = [None,None]
	oldparams = [[],[]]
	currentparams = [[],[]]
	keepgoing 		= 1
	if( Blockdata["myid"] == Blockdata["main_node"] ):
		fout = open(os.path.join(Tracker["constants"]["masterdir"],"main%03d"%Tracker["mainiteration"],"Tracker_%03d.json"%Tracker["mainiteration"]),'w')
		json.dump(Tracker, fout)
		fout.close()

	while(keepgoing):
		mainiteration += 1
		Tracker["mainiteration"] = mainiteration
		#  prepare output directory,  the settings are awkward
		Tracker["directory"]     = os.path.join(Tracker["constants"]["masterdir"],"main%03d"%Tracker["mainiteration"])

		# prepare names of input file names, they are in main directory,
		#   log subdirectories contain outputs from specific refinements
		partids = [None]*2
		for procid in xrange(2):  partids[procid] = os.path.join(Tracker["previousoutputdir"],"chunk_%01d_%03d.txt"%(procid,Tracker["mainiteration"]-1))
		partstack = [None]*2
		for procid in xrange(2):  partstack[procid] = os.path.join(Tracker["previousoutputdir"],"params-chunk_%01d_%03d.txt"%(procid,Tracker["mainiteration"]-1))

		mpi_barrier(MPI_COMM_WORLD)
		doit = bcast_number_to_all(doit, source_node = Blockdata["main_node"])

		if(Tracker["mainiteration"] == 1):
			fff = None
		else:
			if(Blockdata["myid"] == Blockdata["main_node"]):
				fff = read_text_file(os.path.join(Tracker["previousoutputdir"],"driver_%03d.txt"%(Tracker["mainiteration"]-1)))
				#print("  reading fsc  ",os.path.join(Tracker["previousoutputdir"],"driver_%03d.txt"%(Tracker["mainiteration"]-1)))
			else:
				fff = []
			mpi_barrier(MPI_COMM_WORLD)
			fff = bcast_list_to_all(fff, Blockdata["myid"], source_node=Blockdata["main_node"])
		if(Tracker["mainiteration"] > 1):
			if(Blockdata["myid"] == Blockdata["main_node"]):
				[anger, shifter] = read_text_row( os.path.join(Tracker["previousoutputdir"] ,"error_thresholds_%03d.txt"%(Tracker["mainiteration"]-1)) )[0]
			else:
				anger   = 0.0
				shifter = 0.0

			anger   = bcast_number_to_all(anger,   source_node = Blockdata["main_node"])
			shifter = bcast_number_to_all(shifter, source_node = Blockdata["main_node"])
		else:
			anger   = 1.0e9
			shifter = 1.0e9

		keepgoing = AI( fff, anger, shifter)#   Uncomment what follows to get test printouts  , Blockdata["myid"] == Blockdata["main_node"] )

		if Blockdata["myid"] == Blockdata["main_node"]:
			print("\n\n\n\n")
			line = strftime("%Y-%m-%d_%H:%M:%S", localtime()) + " =>"
			print(line,"ITERATION  #%2d. Resolution achieved so far: %3d pixels, %5.2fA.  Current state: %14s, nxinit: %3d, delta: %9.4f, xr: %9.4f, ts: %9.4f"%\
				(Tracker["mainiteration"], \
				Tracker["currentres"], Tracker["constants"]["pixel_size"]*Tracker["constants"]["nnxo"]/float(Tracker["currentres"]), \
				Tracker["state"],Tracker["nxinit"],  \
				Tracker["delta"], Tracker["xr"], Tracker["ts"]  ))


		doit, keepchecking = checkstep(Tracker["directory"], keepchecking)
		mpi_barrier(MPI_COMM_WORLD)
		if not doit: # check the tracker jason file, the last of the saved files.
			doit, keepchecking = checkstep(os.path.join(Tracker["directory"],"Tracker_%03d.json"%Tracker["mainiteration"]), keepchecking)
			if doit:
				if(Blockdata["myid"] == Blockdata["main_node"]):
					cmd = "{} {}".format("rm -rf ", Tracker["directory"])
					cmdexecute(cmd)
		mpi_barrier(MPI_COMM_WORLD)
		if doit:
			if update_options: 
				update_tracker(sys.argv[1:])
				update_options = False # only update once
				if(Blockdata["myid"] == Blockdata["main_node"]): print_dict(Tracker["constants"], "Permanent settings of restart run")
			#print("RACING  A ",Blockdata["myid"])
			if(Blockdata["myid"] == Blockdata["main_node"]):

				cmd = "{} {}".format("mkdir", Tracker["directory"])
				cmdexecute(cmd)
				cmd = "{} {}".format("mkdir", os.path.join(Tracker["directory"],"oldparamstructure"))
				cmdexecute(cmd)

			mpi_barrier(MPI_COMM_WORLD)

			#  READ DATA AND COMPUTE SIGMA2   ><><><><><><><><><><><><><><><><><><><><><><><><><><><><><><><><><><><><><><><><><><><><><><><

			for procid in xrange(2):
				original_data[procid], oldparams[procid] = getindexdata(partids[procid], partstack[procid], \
					os.path.join(Tracker["constants"]["masterdir"],"main000", "particle_groups_%01d.txt"%procid), \
					original_data[procid], small_memory = Tracker["constants"]["small_memory"],\
					nproc = Blockdata["nproc"], myid = Blockdata["myid"], mpi_comm = MPI_COMM_WORLD)


			#if(Tracker["state"] == "INITIAL" or Tracker["state"] == "EXHAUSTIVE" or Blockdata["bckgnoise"] == None or Blockdata["accumulatepw"] == None):	dryrun = False
			###if(Tracker["state"] == "INITIAL" or Tracker["mainiteration"] == 1 or Blockdata["bckgnoise"] == None or Blockdata["accumulatepw"] == None):	dryrun = False
			###else:																dryrun = True
			mpi_barrier(MPI_COMM_WORLD)
			if( Tracker["mainiteration"] == 1 ):	dryrun = False
			else:									dryrun = True
			compute_sigma(original_data[0]+original_data[1], oldparams[0]+oldparams[1], len(oldparams[0]), dryrun, Blockdata["myid"])

			#  REFINEMENT   ><><><><><><><><><><><><><><><><><><><><><><><><><><><><><><><><><><><><><><><><><><><><><><><

			mpi_barrier(MPI_COMM_WORLD)

			refang, rshifts = get_refangs_and_shifts()

			if( Tracker["constants"]["shake"] > 0.0 ):
				if(Blockdata["myid"] == Blockdata["main_node"]):
					shakenumber = uniform( -Tracker["constants"]["shake"], Tracker["constants"]["shake"])
				else:
					shakenumber = 0.0
				shakenumber = bcast_number_to_all(shakenumber, source_node = Blockdata["main_node"])

				rangle  = shakenumber*Tracker["delta"]
				rshift  = shakenumber*Tracker["ts"]
				refang  = shakerefangles(refang, rangle, Tracker["constants"]["symmetry"])
				shakegrid(rshifts, rshift)

				if(Blockdata["myid"] == Blockdata["main_node"]):
					write_text_row([[shakenumber, rangle, rshift]], os.path.join(Tracker["directory"] ,"randomize_search.txt") )
			else:
				rangle = 0.0
				rshift = 0.0

			if(Blockdata["myid"] == Blockdata["main_node"]):
				write_text_row( refang, os.path.join(Tracker["directory"] ,"refang.txt") )
				write_text_row( rshifts, os.path.join(Tracker["directory"] ,"rshifts.txt") )
			mpi_barrier(MPI_COMM_WORLD)

			newparamstructure = [[],[]]
			raw_vol = [[],[]]
			norm_per_particle =[[],[]]
			for procid in xrange(2):
				Tracker["refvol"] = os.path.join(Tracker["previousoutputdir"],"vol_%01d_%03d.hdf"%(procid,Tracker["mainiteration"]-1))

				projdata[procid] = []

				projdata[procid] = get_shrink_data(Tracker["nxinit"], procid, original_data[procid], oldparams[procid], \
													return_real = False, preshift = True, apply_mask = True, nonorm = Tracker["constants"]["nonorm"])
				
				if Tracker["constants"]["small_memory"]:   original_data[procid] =[]

				# METAMOVE
				newparamstructure[procid], norm_per_particle[procid] = \
						metamove(projdata[procid], oldparams[procid], refang, rshifts, rangle, rshift, procid)

				projdata[procid] = []
				if Tracker["constants"]["small_memory"]:
					original_data[procid], oldparams[procid] = getindexdata(partids[procid], partstack[procid], \
					os.path.join(Tracker["constants"]["masterdir"],"main000", "particle_groups_%01d.txt"%procid), \
					original_data[procid], small_memory = Tracker["constants"]["small_memory"], \
					nproc = Blockdata["nproc"], myid = Blockdata["myid"], mpi_comm = MPI_COMM_WORLD)

				projdata[procid] = get_shrink_data(Tracker["nxinit"], procid, original_data[procid], oldparams[procid], \
													return_real = False, preshift = True, apply_mask = False, nonorm = True)
				oldparams[procid] = []
				if Tracker["constants"]["small_memory"]: original_data[procid]	= []
				#ctfs, bckgnoise = prepdata_recon3d(projdata[procid], "DIRECT")
				#del ctfs
				do3d(procid, projdata[procid], newparamstructure[procid], refang, rshifts, norm_per_particle[procid], Blockdata["myid"], mpi_comm = MPI_COMM_WORLD)
				projdata[procid] = []
				#del bckgnoise
				if( Blockdata["myid_on_node"] == 0 ):
					for kproc in xrange(Blockdata["no_of_processes_per_group"]):
						if( kproc == 0 ):
							fout = open(os.path.join(Tracker["constants"]["masterdir"],"main%03d"%Tracker["mainiteration"],"oldparamstructure","oldparamstructure_%01d_%03d_%03d.json"%(procid,Blockdata["myid"],Tracker["mainiteration"])),'w')
							json.dump(newparamstructure[procid], fout)
							fout.close()
						else:
							dummy = wrap_mpi_recv(kproc, Blockdata["shared_comm"])
							fout = open(os.path.join(Tracker["constants"]["masterdir"],"main%03d"%Tracker["mainiteration"],"oldparamstructure","oldparamstructure_%01d_%03d_%03d.json"%(procid,(Blockdata["color"]*Blockdata["no_of_processes_per_group"] + kproc),Tracker["mainiteration"])),'w')
							json.dump(dummy, fout)
							fout.close()
							del dummy
				else:
					wrap_mpi_send(newparamstructure[procid], 0, Blockdata["shared_comm"])


				###fout = open(os.path.join(Tracker["constants"]["masterdir"],"main%03d"%Tracker["mainiteration"],"oldparamstructure","oldparamstructure_%01d_%03d_%03d.json"%(procid,Blockdata["myid"],Tracker["mainiteration"])),'w')
				###json.dump(newparamstructure[procid], fout)
				###fout.close()
				newparamstructure[procid] = []
				norm_per_particle[procid] = []
				mpi_barrier(MPI_COMM_WORLD)
			
			del refang, rshifts

			#  DRIVER RESOLUTION ASSESSMENT and RECONSTRUCTION <><><><><><><><><><><><><><><><><><><><><><><><><><><><><><><><><><><><><><><><><><><><><><><><>

			if( Blockdata["myid"] == Blockdata["nodes"][1] ):  # It has to be 1 to avoid problem with tvol1 not closed on the disk
				#--  memory_check(Blockdata["myid"],"first node, before stepone")
				#  read volumes, shrink
				tvol0 		= get_im(os.path.join(Tracker["directory"], "tempdir", "tvol_0_%03d.hdf"%(Tracker["mainiteration"])))
				tweight0 	= get_im(os.path.join(Tracker["directory"], "tempdir", "tweight_0_%03d.hdf"%(Tracker["mainiteration"])))
				tvol1 		= get_im(os.path.join(Tracker["directory"], "tempdir", "tvol_1_%03d.hdf"%(Tracker["mainiteration"])))
				tweight1 	= get_im(os.path.join(Tracker["directory"], "tempdir", "tweight_1_%03d.hdf"%(Tracker["mainiteration"])))
				Util.fuse_low_freq(tvol0, tvol1, tweight0, tweight1, 2*Tracker["constants"]["fuse_freq"])
				tag = 7007
				send_EMData(tvol1, Blockdata["nodes"][0], tag, MPI_COMM_WORLD)
				send_EMData(tweight1, Blockdata["nodes"][0], tag, MPI_COMM_WORLD)
				shrank0 	= stepone(tvol0, tweight0)
				send_EMData(shrank0, Blockdata["nodes"][0], tag, MPI_COMM_WORLD)
				del shrank0
				lcfsc = 0
				#--  memory_check(Blockdata["myid"],"first node, after stepone")
			elif( Blockdata["myid"] == Blockdata["nodes"][0] ):
				#--  memory_check(Blockdata["myid"],"second node, before stepone")
				#  read volumes, shrink
				tag = 7007
				tvol1 		= recv_EMData(Blockdata["nodes"][1], tag, MPI_COMM_WORLD)
				tweight1 	= recv_EMData(Blockdata["nodes"][1], tag, MPI_COMM_WORLD)
				tvol1.set_attr_dict( {"is_complex":1, "is_fftodd":1, 'is_complex_ri': 1, 'is_fftpad': 1} )
				shrank1 	= stepone(tvol1, tweight1)
				#  Get shrank volume, do fsc, send it to all
				shrank0 	= recv_EMData(Blockdata["nodes"][1], tag, MPI_COMM_WORLD)
				#  Note shrank volumes are Fourier uncentered.
				cfsc 		= fsc(shrank0, shrank1)[1]
				del shrank0, shrank1
				if(Tracker["nxinit"]<Tracker["constants"]["nnxo"]):
					cfsc 	= cfsc[:Tracker["nxinit"]]
					for i in xrange(len(cfsc),Tracker["constants"]["nnxo"]//2+1):  cfsc.append(0.0)
				lcfsc = len(cfsc)
				#--  memory_check(Blockdata["myid"],"second node, after stepone")
			else:
				#  receive fsc
				lcfsc = 0

			mpi_barrier(MPI_COMM_WORLD)

			from time import sleep
			lcfsc = bcast_number_to_all(lcfsc)
			if( Blockdata["myid"] != Blockdata["nodes"][0]  ):  cfsc = [0.0]*lcfsc
			cfsc = bcast_list_to_all(cfsc, Blockdata["myid"], Blockdata["nodes"][0] )
			if( Blockdata["myid"] == Blockdata["main_node"]):
				write_text_file(cfsc, os.path.join(Tracker["directory"] ,"driver_%03d.txt"%(Tracker["mainiteration"])))
				out_fsc(cfsc)

			mpi_barrier(MPI_COMM_WORLD)
			#  Now that we have the curve, do the reconstruction
			Tracker["maxfrad"] = Tracker["nxinit"]//2
			if( Blockdata["color"] == Blockdata["node_volume"][1] ):
				#--  memory_check(Blockdata["myid"],"first node, before steptwo")
				#  compute filtered volume
				if( Blockdata["myid_on_node"] == 0 ):
					treg0 = get_im(os.path.join(Tracker["directory"], "tempdir", "trol_0_%03d.hdf"%(Tracker["mainiteration"])))
				else:
					tvol0 = model_blank(1)
					tweight0 = model_blank(1)
					treg0 = model_blank(1)
				tvol0 = steptwo_mpi(tvol0, tweight0, treg0, cfsc, True, color = Blockdata["node_volume"][1])
				del tweight0, treg0
				if( Blockdata["myid_on_node"] == 0 ):
				#--  memory_check(Blockdata["myid"],"first node, before masking")
					if( Tracker["mainiteration"] == 1 ):
						# At a first iteration truncate resolution at the initial resolution set by the user
						for i in xrange(len(cfsc)):
							if(  i < Tracker["constants"]["inires"]+1 ):  cfsc[i]   = 1.0
							if(  i == Tracker["constants"]["inires"]+1 ): cfsc[i]  	= 0.5
							elif( i > Tracker["constants"]["inires"]+1 ): cfsc[i]  	= 0.0
						tvol0 = filt_table(tvol0, cfsc)
						del cfsc
					if(options.mask3D == None):  tvol0 = cosinemask(tvol0, radius = Tracker["constants"]["radius"])
					else:  Util.mul_img(tvol0, get_im(options.mask3D))
					#--  memory_check(Blockdata["myid"],"first node, after masking")
					tvol0.write_image(os.path.join(Tracker["directory"], "vol_0_%03d.hdf"%(Tracker["mainiteration"])))
					#--  memory_check(Blockdata["myid"],"first node, after 1 steptwo")
				del tvol0
				#--  memory_check(Blockdata["myid"],"first node, after 2 steptwo")
			elif( Blockdata["color"] == Blockdata["node_volume"][0] ):
				#--  memory_check(Blockdata["myid"],"second node, before steptwo")
				#  compute filtered volume
				if( Blockdata["myid_on_node"] == 0 ):
					treg1 = get_im(os.path.join(Tracker["directory"], "tempdir", "trol_1_%03d.hdf"%(Tracker["mainiteration"])))
				else:
					tvol1 = model_blank(1)
					tweight1 = model_blank(1)
					treg1 = model_blank(1)
				tvol1 = steptwo_mpi(tvol1, tweight1, treg1, cfsc, True,  color = Blockdata["node_volume"][0])
				del tweight1, treg1
				if( Blockdata["myid_on_node"] == 0 ):
					#--  memory_check(Blockdata["myid"],"second node, before masking")
					if( Tracker["mainiteration"] == 1 ):
						# At a first iteration truncate resolution at the initial resolution set by the user
						for i in xrange(len(cfsc)):
							if(  i < Tracker["constants"]["inires"]+1 ):  cfsc[i]   = 1.0
							if(  i == Tracker["constants"]["inires"]+1 ):  cfsc[i]  = 0.5
							elif( i > Tracker["constants"]["inires"]+1 ):  cfsc[i]  = 0.0
						tvol1 = filt_table(tvol1, cfsc)
						del cfsc
					if(options.mask3D == None):  tvol1 = cosinemask(tvol1, radius = Tracker["constants"]["radius"])
					else:    Util.mul_img(tvol1, get_im(options.mask3D))
					#--  memory_check(Blockdata["myid"],"second node, after masking")
					tvol1.write_image(os.path.join(Tracker["directory"], "vol_1_%03d.hdf"%(Tracker["mainiteration"])))
					#--  memory_check(Blockdata["myid"],"second node, after 1 steptwo")
				del tvol1
				#--  memory_check(Blockdata["myid"],"second node, after 2 steptwo")
			#  Here end per node execution.
			mpi_barrier(MPI_COMM_WORLD)

			if( Blockdata["myid"] == Blockdata["nodes"][0] ):
				cmd = "{} {}".format("rm -rf", os.path.join(Tracker["directory"], "tempdir"))
				cmdexecute(cmd)

			#from sys import exit
			#mpi_finalize()
			#exit()
			#
			#  Change to current params
			partids = [None]*2
			for procid in xrange(2):  partids[procid] = os.path.join(Tracker["directory"],"chunk_%01d_%03d.txt"%(procid,Tracker["mainiteration"]))
			partstack = [None]*2
			vol = [None]*2
			for procid in xrange(2):  partstack[procid] = os.path.join(Tracker["directory"],"params-chunk_%01d_%03d.txt"%(procid,Tracker["mainiteration"]))
			if( Blockdata["myid"] == Blockdata["main_node"]):
				# Carry over chunk information
				for procid in xrange(2):
					cmd = "{} {} {}".format("cp -p", os.path.join(Tracker["previousoutputdir"],"chunk_%01d_%03d.txt"%(procid,Tracker["mainiteration"]-1)), \
											os.path.join(Tracker["directory"],"chunk_%01d_%03d.txt"%(procid,Tracker["mainiteration"])) )
					cmdexecute(cmd)

				pinids = read_text_file(partids[0])  + read_text_file(partids[1])
				params = read_text_row(partstack[0]) + read_text_row(partstack[1])

				assert(len(pinids) == len(params))

				for i in xrange(len(pinids)):
					pinids[i] = [ pinids[i], params[i] ]
				del params
				pinids.sort()

				write_text_file([pinids[i][0] for i in xrange(len(pinids))], os.path.join(Tracker["directory"] ,"indexes_%03d.txt"%(Tracker["mainiteration"])))
				write_text_row( [pinids[i][1] for i in xrange(len(pinids))], os.path.join(Tracker["directory"] ,"params_%03d.txt"%(Tracker["mainiteration"])))
				del pinids
			mpi_barrier(MPI_COMM_WORLD)

			if(Tracker["mainiteration"] == 1 ):
				acc_rot = acc_trans = 1.e23
			else:
				if( Blockdata["myid"] == Blockdata["main_node"] ):
					Blockdata["bckgnoise"]= get_im(os.path.join(Tracker["directory"],"bckgnoise.hdf"))
					nnx = Blockdata["bckgnoise"].get_xsize()
					nny = Blockdata["bckgnoise"].get_ysize()
				else:
					nnx = 0
					nny = 0
				nnx = bcast_number_to_all(nnx)
				nny = bcast_number_to_all(nny)
				if( Blockdata["myid"] != Blockdata["main_node"] ):
					Blockdata["bckgnoise"] = model_blank(nnx,nny, 1, 1.0)
				bcast_EMData_to_all(Blockdata["bckgnoise"], Blockdata["myid"], source_node = Blockdata["main_node"])

				if(Blockdata["myid"] == Blockdata["main_node"]):
					params = read_text_row(os.path.join(Tracker["directory"],"params-chunk_0_%03d.txt"%(Tracker["mainiteration"])))+read_text_row(os.path.join(Tracker["directory"],"params-chunk_1_%03d.txt"%(Tracker["mainiteration"])))
					li = read_text_file(os.path.join(Tracker["directory"],"chunk_0_%03d.txt"%(Tracker["mainiteration"])))+read_text_file(os.path.join(Tracker["directory"],"chunk_1_%03d.txt"%(Tracker["mainiteration"])))
					ctfs = EMUtil.get_all_attributes(Tracker["constants"]["stack"],'ctf')
					ctfs = [ctfs[i] for i in li]
					particle_groups = read_text_file(os.path.join(Tracker["constants"]["masterdir"],"main000", "particle_groups_0.txt") ) + read_text_file(os.path.join(Tracker["constants"]["masterdir"],"main000", "particle_groups_1.txt") )
					npart = 500/Blockdata["nproc"] + 1
					li = range(len(ctfs))
					shuffle(li)
					li = li[:npart*Blockdata["nproc"]]
					params = [params[i] for i in li]
					ctfs = [[ctfs[i].defocus, ctfs[i].cs, ctfs[i].voltage, ctfs[i].apix, ctfs[i].bfactor, ctfs[i].ampcont, ctfs[i].dfdiff, ctfs[i].dfang] for i in li]
					particle_groups = [particle_groups[i] for i in li]
				else:
					params = 0
					ctfs = 0
					particle_groups = 0
				params = wrap_mpi_bcast(params, Blockdata["main_node"])
				ctfs = wrap_mpi_bcast(ctfs, Blockdata["main_node"])
				particle_groups = wrap_mpi_bcast(particle_groups, Blockdata["main_node"])
				#print(" A ",Blockdata["myid"] ,len(params),len(ctfs),len(particle_groups),len(params)/Blockdata["nproc"])
				npart = len(params)/Blockdata["nproc"]
				params = params[Blockdata["myid"]*npart:(Blockdata["myid"]+1)*npart]
				ctfs = [generate_ctf(ctfs[i]) for i in xrange(Blockdata["myid"]*npart,(Blockdata["myid"]+1)*npart)]
				particle_groups = particle_groups[Blockdata["myid"]*npart:(Blockdata["myid"]+1)*npart]
				Tracker["refvol"] = os.path.join(Tracker["directory"], "vol_0_%03d.hdf"%(Tracker["mainiteration"]))
				#print(" B ",Blockdata["myid"] ,len(params),len(ctfs),len(particle_groups),npart)
				cerrs(params, ctfs, particle_groups)
				del params, ctfs, particle_groups
				if(Blockdata["myid"] == Blockdata["main_node"]):
					write_text_row( [[Tracker["acc_rot"], Tracker["acc_trans"]]], os.path.join(Tracker["directory"] ,"accuracy_%03d.txt"%(Tracker["mainiteration"])) )

			if(Blockdata["myid"] == Blockdata["main_node"]):
				anger, shifter = params_changes( read_text_row(os.path.join(Tracker["directory"],"params_%03d.txt"%(Tracker["mainiteration"]))), read_text_row(os.path.join(Tracker["previousoutputdir"],"params_%03d.txt"%(Tracker["mainiteration"]-1))) )
				write_text_row( [[anger, shifter]], os.path.join(Tracker["directory"] ,"error_thresholds_%03d.txt"%(Tracker["mainiteration"])) )

				line = strftime("%Y-%m-%d_%H:%M:%S", localtime()) + " =>"
				print(line,"Average displacements for angular directions = %6.2f degrees; and shifts = %5.1f pixels"%(anger, shifter) )

				#  Write current Trucker

				if  Blockdata["bckgnoise"] :
					Blockdata["bckgnoise"] = "computed"
				fout = open(os.path.join(Tracker["constants"]["masterdir"],"main%03d"%Tracker["mainiteration"],"Tracker_%03d.json"%Tracker["mainiteration"]),'w')
				json.dump(Tracker, fout)
				fout.close()
			#  CHECK CONVERGENCE
			keepgoing = checkconvergence(keepgoing)
			if( keepgoing == 1 ):
				Tracker["previousoutputdir"] = Tracker["directory"]
				#if(Blockdata["myid"] == Blockdata["main_node"]):
				#	print("  MOVING  ON --------------------------------------------------------------------")
			else:# do final reconstruction
				try: 
					if( Blockdata["subgroup_myid"]> -1): mpi_comm_free(Blockdata["subgroup_comm"])
				except:
					print(" Processor  %d is not used in subgroup "%Blockdata["myid"])
				Blockdata["ncpuspernode"] 	= 2
				Blockdata["nsubset"] 		= Blockdata["ncpuspernode"]*Blockdata["no_of_groups"]
				create_subgroup()
				newparamstructure 			= [[],[]]
				projdata          			= [[model_blank(1,1)], [model_blank(1,1)]]
				original_data     			= [None,None]
				oldparams         			= [[],[]]
				Blockdata["accumulatepw"]  	= [None, None]
				#if Tracker["constants"]["memory_per_node"] <0.0: Tracker["constants"]["memory_per_node"] = 2.0*Blockdata["no_of_processes_per_group"]
				recons3d_final(Tracker["constants"]["masterdir"], options.do_final, Tracker["constants"]["memory_per_node"])
				mpi_finalize()
				exit()
		else:
			#  Directory existed, so got here.
			"""
			for procid in xrange(2):
				fout = open(os.path.join(Tracker["constants"]["masterdir"],"main%03d"%Tracker["mainiteration"],"oldparamstructure","oldparamstructure_%01d_%03d_%03d.json"%(procid,Blockdata["myid"],Tracker["mainiteration"])),'r')
				oldparamstructure[procid] = convert_json_fromunicode(json.load(fout))
				fout.close()
			"""
			#  Read tracker
			if(Blockdata["myid"] == Blockdata["main_node"]):
				fout = open(os.path.join(Tracker["constants"]["masterdir"],"main%03d"%Tracker["mainiteration"],"Tracker_%03d.json"%Tracker["mainiteration"]),'r')
				Tracker = convert_json_fromunicode(json.load(fout))
				fout.close()
				print("  Directory exists, iteration skipped")
				keepgoing = checkconvergence(keepgoing)
			else:
				Tracker = None
			keepgoing = bcast_number_to_all(keepgoing, source_node = Blockdata["main_node"])
			Tracker = wrap_mpi_bcast(Tracker, Blockdata["main_node"])
			if keepgoing == 0:
				try:  
					if( Blockdata["subgroup_myid"]> -1): mpi_comm_free(Blockdata["subgroup_comm"])
				except: print(" Processor  %d is not used in subgroup "%Blockdata["myid"])

				Blockdata["ncpuspernode"] 	= 2
				Blockdata["nsubset"] 		= Blockdata["ncpuspernode"]*Blockdata["no_of_groups"]
				create_subgroup()
				newparamstructure 			= [[],[]]
				projdata          			= [[model_blank(1,1)], [model_blank(1,1)]]
				original_data     			= [None,None]
				oldparams         			= [[],[]]
				Blockdata["accumulatepw"]  	= [None, None]
				#if Tracker["constants"]["memory_per_node"] <0.0: Tracker["constants"]["memory_per_node"] = 2.0*Blockdata["no_of_processes_per_group"]
				recons3d_final(Tracker["constants"]["masterdir"], Tracker["constants"]["best"], Tracker["constants"]["memory_per_node"])
				mpi_finalize()
				exit()
			else: Tracker["previousoutputdir"] = Tracker["directory"]
if __name__=="__main__":
	main()<|MERGE_RESOLUTION|>--- conflicted
+++ resolved
@@ -3018,11 +3018,8 @@
 		print(" Computing 3-D reconstruction using the best solution")
 	return keepgoing
 
-<<<<<<< HEAD
-def do_final_rec3d(partids, partstack, original_data, oldparams, oldparamstructure, projdata, final_iter=-1, comm = -1):
-=======
+
 def do_final_rec3d(partids, partstack, original_data, oldparams, oldparamstructure, projdata, final_iter=-1, comm = -1 ):
->>>>>>> 266b8425
 	global Tracker, Blockdata
 	#from mpi import mpi_barrier, MPI_COMM_WORLD
 
