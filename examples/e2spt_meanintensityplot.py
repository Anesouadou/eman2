--- conflicted
+++ resolved
@@ -417,13 +417,6 @@
 			if options.verbose:
 				print("\nAFTER SHRINKING, non-zero mean intensity is", a['mean_nonzero'])
 		
-		#intensities.append(a['mean_nonzero']*1000)
-		#finalval=1+a['mean_nonzero']
-		
-		#intensities.append(finalval)
-		
-		#print "Value added to 1!!!!!",finalval
-			
 		intensities.append(a['mean_nonzero'])
 		
 		intensitiesWzeros.append(a['mean'])
@@ -440,11 +433,7 @@
 		if options.savepreprocessed:
 			a.write_image(options.path + '/' + datafile.replace('.','_EDITED.'),i)
 
-	
-
-	
-	
-	
+
 	finalvalues = []
 	stdin = np.std( intensities )
 	meanin = np.mean( intensities )
@@ -477,13 +466,6 @@
 	meaninStds = np.mean( intensitiesStds )
 	finalvaluesStds = prunevals( options, intensitiesStds, meaninStds, stdinStds )
 	intensitiestxtStd = options.path + '/' + datafile.replace('.hdf','_STD.txt')
-	
-	
-	#print "Type of intensities is", type(finalvalues)
-	#stddinpruned = np.std( finalvalues )
-	#meaninpruned = np.mean( finalvalues )
-	
-	#plotintensities( finalvalues, options, datafile, 'yes' )
 	
 	return [finalvalues, finalvaluesWz, finalvaluesMins, finalvaluesMaxs, finalvaluesStds]
 
@@ -554,11 +536,8 @@
 	print("The standard deviation of the mean intensity distribution for this population is", std)
 	
 	if not std:
-<<<<<<< HEAD
+
 		print "ERROR: std={}, which means all intensity values are the same.".format(std)
-=======
-		print("ERROR: std=0, which means all intensity values are the same.")
->>>>>>> c6a47914
 		sys.exit()
 		
 	
@@ -573,28 +552,18 @@
 	if options.bins:
 		calcbins = int(round(options.bins))
 	
-<<<<<<< HEAD
 	print "\nAnd the number of bins n = ( max(intensities) - min(intensities) ) / width will thus be", calcbins
 	calcbins = int(round(calcbins))
 	print "rounding to", calcbins
-=======
-	print("\nAnd the number of bins n = ( max(intensities) - min(intensities) ) / width will thus be", calcbins)
-	calcbins = round(calcbins)
-	print("rounding to", calcbins)
->>>>>>> c6a47914
 	
 	statistics.append( 'bins=' + str( calcbins ) + ' , binwidth=' + str( width ) + '\n')
 	
 	print("statistics are", statistics)
 	
 	if not calcbins:
-<<<<<<< HEAD
-		print "WARNING: nins=0, which means max and min intensity are the same, which probably means all intensities are zero. Defaulting nbins to number of partilces."
-		calcbins = int(len(intensities))
-=======
+
 		print("WARNING: nins=0, which means max and min intensity are the same, which probably means all intensities are zero. Defaulting nbins to number of partilces.")
 		calcbins = len(intensities)
->>>>>>> c6a47914
 			
 	statsfile = plotname.replace('.png','_INFO.txt')
 	f=open(options.path + '/' + statsfile,'w')
