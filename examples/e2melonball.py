--- conflicted
+++ resolved
@@ -1,10 +1,7 @@
 #!/usr/bin/env python
-<<<<<<< HEAD
-=======
+
 from __future__ import print_function
 
->>>>>>> c6a47914
-#
 # Author: Jesus Galaz-Montoya 2014 (jgalaz@gmail.com); last update 11/17
 # Copyright (c) 2000-2011 Baylor College of Medicine
 #
